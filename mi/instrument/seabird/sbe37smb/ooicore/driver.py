--- conflicted
+++ resolved
@@ -1355,10 +1355,7 @@
                              self._int_to_string,
                              default_value=1,
                              startup_param=True,
-<<<<<<< HEAD
-=======
                              direct_access = True,
->>>>>>> 412ea1d5
                              type=ParameterDictType.INT)
         self._param_dict.add(SBE37Parameter.STORETIME,
                              r'(do not )?store time with each sample',
