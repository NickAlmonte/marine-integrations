--- conflicted
+++ resolved
@@ -30,8 +30,6 @@
 
 from mi.core.log import get_logger ; log = get_logger()
 
-<<<<<<< HEAD
-=======
 
 from mi.core.exceptions import InstrumentParameterException
 from mi.core.exceptions import SampleException
@@ -41,7 +39,6 @@
 from mi.core.instrument.data_particle import DataParticle, DataParticleKey, DataParticleValue
 from mi.core.instrument.chunker import StringChunker
 from pyon.agent.agent import ResourceAgentState
->>>>>>> 3068f8c5
 # newline.
 NEWLINE = '\r\n'
 
@@ -59,14 +56,6 @@
 
 HARDWARE_DATA_REGEX = r"(<HardwareData DeviceType='.*?</HardwareData>)"
 HARDWARE_DATA_REGEX_MATCHER = re.compile(HARDWARE_DATA_REGEX, re.DOTALL)
-<<<<<<< HEAD
-
-SAMPLE_DATA_REGEX = r"<Sample Num='.*?</Sample>"
-SAMPLE_DATA_REGEX_MATCHER = re.compile(SAMPLE_DATA_REGEX, re.DOTALL)
-
-
-=======
->>>>>>> 3068f8c5
 
 SAMPLE_DATA_REGEX = r"<Sample Num='[0-9]+' Type='Pressure'>.*?</Sample>"
 SAMPLE_DATA_REGEX_MATCHER = re.compile(SAMPLE_DATA_REGEX, re.DOTALL)
@@ -119,17 +108,10 @@
     SET_TIME = "SetTime"                                   # VARIABLE       # S>settime=2006-01-15T13:31:00
     SET_BATTERY_TYPE = "SetBatteryType"                    # VARIABLE
 
-<<<<<<< HEAD
-    #############################
-    #### Setup – Data Output ####
-    #############################
-    SET_ENABLE_ALERTS ="SetEnableAlerts"                   # VARIABLE
-=======
     ###########################
     #### Setup Data Output ####
     ###########################
     SET_ENABLE_ALERTS = "SetEnableAlerts"                   # VARIABLE
->>>>>>> 3068f8c5
 
     ##################
     #### Sampling ####
@@ -225,41 +207,6 @@
     # SetPT4=F                  F= pressure sensor T4.
     # SET_PRESSURE_SENSOR_T4 = "SetPT4"                                     # DO NOT IMPLEMENT
 
-# Device specific parameters.
-class Parameter(DriverParameter):
-    """
-    Seems like this should be populated, but not sure for this one
-    """
-
-    SET_SAMPLE_PERIOD = "SetSamplePeriod"
-    SET_TIME = "SetTime"
-    SET_BATTERY_TYPE = "SetBatteryType"
-    SET_ENABLE_ALERTS = "SetEnableAlerts"
-    SET_UPLOAD_TYPE = "SetUploadType"
-
-    # Calibration Parameters
-    #SetAcqOscCalDate="SetAcqOscCalDate" # S
-    #SetFRA0="SetFRA0" # F
-    #SetFRA1="SetFRA1" # F
-    #SetFRA2="SetFRA2" # F
-    #SetFRA3="SetFRA3" # F
-    #SetPressureCalDate="SetPressureCalDate" # S
-    #SetPressureSerialNum="SetPressureSerialNum" # S
-    #SetPRange="SetPRange" # F
-    #SetPOffset="SetPOffset" # F
-    #SetPU0="SetPU0" # F
-    #SetPY1="SetPY1" # F
-    #SetPY2="SetPY2" # F
-    #SetPY3="SetPY3" # F
-    #SetPC1="SetPC1" # F
-    #SetPC2="SetPC2" # F
-    #SetPC3="SetPC3" # F
-    #SetPD1="SetPD1" # F
-    #SetPD2="SetPD2" # F
-    #SetPT1="SetPT1" # F
-    #SetPT2="SetPT2" # F
-    #SetPT3="SetPT3" # F
-    #SetPT4="SetPT4" # F
 
 
 class ProtocolState(BaseEnum):
@@ -447,29 +394,6 @@
 
         @throws SampleException If there is a problem with sample creation
         """
-<<<<<<< HEAD
-
-        single_var_matchers  = {
-            SBE54tpsStatusDataParticleKey.DEVICE_TYPE:
-                re.compile(r"StatusData DeviceType='([^']+'"),
-            SBE54tpsStatusDataParticleKey.SERIAL_NUMBER:
-                re.compile(r"SerialNumber='(\d+)'"),
-            SBE54tpsStatusDataParticleKey.DATE_TIME:
-                re.compile(r"<DateTime>([^<]+)</DateTime>"),
-            SBE54tpsStatusDataParticleKey.EVENT_COUNT:
-                re.compile(r"<EventSummary numEvents='(\d+)'/>"),
-            SBE54tpsStatusDataParticleKey.MAIN_SUPPLY_VOLTAGE:
-                re.compile(r"<MainSupplyVoltage>(\d+)</MainSupplyVoltage>"),
-            SBE54tpsStatusDataParticleKey.NUMBER_OF_SAMPLES:
-                re.compile(r"<Samples>(\d+)</Samples>"),
-            SBE54tpsStatusDataParticleKey.BYTES_USED:
-                re.compile(r"<Bytes>(\d+)</Bytes>"),
-            SBE54tpsStatusDataParticleKey.BYTES_FREE:
-                re.compile(r"<BytesFree>(\d+)</BytesFree>")
-        }
-
-=======
->>>>>>> 3068f8c5
         # Initialize
 
         single_var_matches  = {
@@ -564,46 +488,6 @@
             result.append({DataParticleKey.VALUE_ID: key,
                            DataParticleKey.VALUE: value})
 
-<<<<<<< HEAD
-                    # str
-                    if key in [
-                        SBE54tpsStatusDataParticleKey.DEVICE_TYPE
-                    ]:
-                        single_var_matches[key] = match(1)
-
-                    # int
-                    elif key in [
-                        SBE54tpsStatusDataParticleKey.SERIAL_NUMBER,
-                        SBE54tpsStatusDataParticleKey.EVENT_COUNT,
-                        SBE54tpsStatusDataParticleKey.NUMBER_OF_SAMPLES,
-                        SBE54tpsStatusDataParticleKey.BYTES_USED,
-                        SBE54tpsStatusDataParticleKey.BYTES_FREE
-                    ]:
-                        single_var_matches[key] = int(match(1))
-
-                    #float
-                    elif key in [
-                        SBE54tpsStatusDataParticleKey.MAIN_SUPPLY_VOLTAGE
-                    ]:
-                        single_var_matches[key] = float(match(1))
-
-                    # datetime
-                    elif key in [
-                        SBE54tpsStatusDataParticleKey.DATE_TIME
-                    ]:
-                        # @TODO add a date_time parser here
-                        single_var_matches[key] = match(1)
-
-                    else:
-                        raise SampleException("Unknown variable type in SBE54tpsStatusDataParticle._build_parsed_values")
-
-        result = []
-        for (key, value) in single_var_matches:
-            result.append({DataParticleKey.VALUE_ID: key,
-                           DataParticleKey.VALUE: value})
-
-=======
->>>>>>> 3068f8c5
         return result
 
 class SBE54tpsConfigurationDataParticleKey(BaseEnum):
@@ -642,8 +526,6 @@
     Routines for parsing raw data into a data particle structure. Override
     the building of values, and the rest should come along for free.
     """
-<<<<<<< HEAD
-=======
     LINE1 = r"<ConfigurationData DeviceType='([^']+)' SerialNumber='(\d+)'>"
     LINE2 = r"<AcqOscCalDate>([0-9\-]+)</AcqOscCalDate>"
     LINE3 = r"<FRA0>([0-9E+-.]+)</FRA0>"
@@ -673,7 +555,6 @@
     LINE27 = r"uploadType='(\d+)'"
     LINE28 = r"samplePeriod='(\d+)'"
 
->>>>>>> 3068f8c5
     def _build_parsed_values(self):
         """
         Take something in the StatusData format and split it into
@@ -682,74 +563,7 @@
         @throws SampleException If there is a problem with sample creation
         """
 
-<<<<<<< HEAD
-
-        single_var_matchers  = {
-            SBE54tpsConfigurationDataParticleKey.DEVICE_TYPE:
-                re.compile(r"ConfigurationData DeviceType='([^']+)' "),
-            SBE54tpsConfigurationDataParticleKey.SERIAL_NUMBER:
-                re.compile(r" SerialNumber='(\d+)'>"),
-            SBE54tpsConfigurationDataParticleKey.ACQ_OSC_CAL_DATE:
-                re.compile(r"<AcqOscCalDate>([0-9\-]+)</AcqOscCalDate>"),
-            SBE54tpsConfigurationDataParticleKey.FRA0:
-                re.compile(r"<FRA0>([0-9E+-.]+)</FRA0>"),
-            SBE54tpsConfigurationDataParticleKey.FRA1:
-                re.compile(r"<FRA1>([0-9E+-.]+)</FRA1>"),
-            SBE54tpsConfigurationDataParticleKey.FRA2:
-                re.compile(r"<FRA2>([0-9E+-.]+)</FRA2>"),
-            SBE54tpsConfigurationDataParticleKey.FRA3:
-                re.compile(r"<FRA3>([0-9E+-.]+)</FRA3>"),
-            SBE54tpsConfigurationDataParticleKey.PRESSURE_SERIAL_NUM:
-                re.compile(r"<PressureSerialNum>(\d+)</PressureSerialNum>"),
-            SBE54tpsConfigurationDataParticleKey.PRESSURE_CAL_DATE:
-                re.compile(r"<PressureCalDate>([0-9\-]+)</PressureCalDate>"),
-            SBE54tpsConfigurationDataParticleKey.PU0:
-                re.compile(r"<pu0>([0-9E+-.]+)</pu0>"),
-            SBE54tpsConfigurationDataParticleKey.PY1:
-                re.compile(r"<py1>([0-9E+-.]+)</py1>"),
-            SBE54tpsConfigurationDataParticleKey.PY2:
-                re.compile(r"<py2>([0-9E+-.]+)</py2>"),
-            SBE54tpsConfigurationDataParticleKey.PY3:
-                re.compile(r"<py3>([0-9E+-.]+)</py3>"),
-            SBE54tpsConfigurationDataParticleKey.PC1:
-                re.compile(r"<pc1>([0-9E+-.]+)</pc1>"),
-            SBE54tpsConfigurationDataParticleKey.PC2:
-                re.compile(r"<pc2>([0-9E+-.]+)</pc2>"),
-            SBE54tpsConfigurationDataParticleKey.PC3:
-                re.compile(r"<pc3>([0-9E+-.]+)</pc3>"),
-            SBE54tpsConfigurationDataParticleKey.PD1:
-                re.compile(r"<pd1>([0-9E+-.]+)</pd1>"),
-            SBE54tpsConfigurationDataParticleKey.PD2:
-                re.compile(r"<pd2>([0-9E+-.]+)</pd2>"),
-            SBE54tpsConfigurationDataParticleKey.PT1:
-                re.compile(r"<pt1>([0-9E+-.]+)</pt1>"),
-            SBE54tpsConfigurationDataParticleKey.PT2:
-                re.compile(r"<pt2>([0-9E+-.]+)</pt2>"),
-            SBE54tpsConfigurationDataParticleKey.PT3:
-                re.compile(r"<pt3>([0-9E+-.]+)</pt3>"),
-            SBE54tpsConfigurationDataParticleKey.PT4:
-                re.compile(r"<pt4>([0-9E+-.]+)</pt4>"),
-            SBE54tpsConfigurationDataParticleKey.PRESSURE_OFFSET:
-                re.compile(r"<poffset>([0-9E+-.]+)</poffset>"),
-            SBE54tpsConfigurationDataParticleKey.PRESSURE_RANGE:
-                re.compile(r"<prange>([0-9E+-.]+)</prange>"),
-            SBE54tpsConfigurationDataParticleKey.BATTERY_TYPE:
-                re.compile(r"batteryType='(\d+)'"),
-            SBE54tpsConfigurationDataParticleKey.BAUD_RATE:
-                re.compile(r"baudRate='(\d+)'"),
-            SBE54tpsConfigurationDataParticleKey.ENABLE_ALERTS:
-                re.compile(r"enableAlerts='(\d+)'"),
-            SBE54tpsConfigurationDataParticleKey.UPLOAD_TYPE:
-                re.compile(r"uploadType='(\d+)'"),
-            SBE54tpsConfigurationDataParticleKey.SAMPLE_PERIOD:
-                re.compile(r"samplePeriod='(\d+)'")
-        }
-
         # Initialize
-
-=======
-        # Initialize
->>>>>>> 3068f8c5
         single_var_matches  = {
             SBE54tpsConfigurationDataParticleKey.DEVICE_TYPE: None,
             SBE54tpsConfigurationDataParticleKey.SERIAL_NUMBER: None,
@@ -782,53 +596,6 @@
             SBE54tpsConfigurationDataParticleKey.SAMPLE_PERIOD: None
         }
 
-<<<<<<< HEAD
-        for line in self.raw_data.split(NEWLINE):
-            for (key, matcher) in single_var_matchers:
-                match = single_var_matchers[key].match(line)
-                if match:
-
-                    # str
-                    if key in [
-                        SBE54tpsConfigurationDataParticleKey.DEVICE_TYPE,
-                        SBE54tpsConfigurationDataParticleKey.PRESSURE_SERIAL_NUM,
-                    ]:
-                        single_var_matches[key] = match(1)
-
-                    # int
-                    elif key in [
-                        SBE54tpsConfigurationDataParticleKey.SERIAL_NUMBER,
-                        SBE54tpsConfigurationDataParticleKey.BATTERY_TYPE,
-                        SBE54tpsConfigurationDataParticleKey.ENABLE_ALERTS,
-                        SBE54tpsConfigurationDataParticleKey.UPLOAD_TYPE,
-                        SBE54tpsConfigurationDataParticleKey.SAMPLE_PERIOD
-                    ]:
-                        single_var_matches[key] = int(match(1))
-
-                    #float
-                    elif key in [
-                        SBE54tpsConfigurationDataParticleKey.FRA0,
-                        SBE54tpsConfigurationDataParticleKey.FRA1,
-                        SBE54tpsConfigurationDataParticleKey.FRA2,
-                        SBE54tpsConfigurationDataParticleKey.FRA3,
-                        SBE54tpsConfigurationDataParticleKey.PU0,
-                        SBE54tpsConfigurationDataParticleKey.PY1,
-                        SBE54tpsConfigurationDataParticleKey.PY2,
-                        SBE54tpsConfigurationDataParticleKey.PY3,
-                        SBE54tpsConfigurationDataParticleKey.PC1,
-                        SBE54tpsConfigurationDataParticleKey.PC2,
-                        SBE54tpsConfigurationDataParticleKey.PC3,
-                        SBE54tpsConfigurationDataParticleKey.PD1,
-                        SBE54tpsConfigurationDataParticleKey.PD2,
-                        SBE54tpsConfigurationDataParticleKey.PT1,
-                        SBE54tpsConfigurationDataParticleKey.PT2,
-                        SBE54tpsConfigurationDataParticleKey.PT3,
-                        SBE54tpsConfigurationDataParticleKey.PT4,
-                        SBE54tpsConfigurationDataParticleKey.PRESSURE_OFFSET,
-                        SBE54tpsConfigurationDataParticleKey.PRESSURE_RANGE
-                    ]:
-                        single_var_matches[key] = float(match(1))
-=======
         multi_var_matchers  = {
             re.compile(self.LINE1): [
                 SBE54tpsConfigurationDataParticleKey.DEVICE_TYPE,
@@ -994,23 +761,6 @@
         for (key, value) in single_var_matches.iteritems():
             result.append({DataParticleKey.VALUE_ID: key,
                            DataParticleKey.VALUE: value})
->>>>>>> 3068f8c5
-
-                    # date
-                    elif key in [
-                        SBE54tpsConfigurationDataParticleKey.ACQ_OSC_CAL_DATE,
-                        SBE54tpsConfigurationDataParticleKey.PRESSURE_CAL_DATE
-                    ]:
-                        # @TODO add a date parser here
-                        single_var_matches[key] = match(1)
-
-                    else:
-                        raise SampleException("Unknown variable type in SBE54tpsConfigurationDataParticle._build_parsed_values")
-
-        result = []
-        for (key, value) in single_var_matches:
-            result.append({DataParticleKey.VALUE_ID: key,
-                           DataParticleKey.VALUE: value})
 
         return result
 
@@ -1034,300 +784,6 @@
     Routines for parsing raw data into a data particle structure. Override
     the building of values, and the rest should come along for free.
     """
-    def _build_parsed_values(self):
-        """
-        Take something in the StatusData format and split it into
-        values with appropriate tags
-
-        @throws SampleException If there is a problem with sample creation
-        """
-
-        single_var_matchers  = {
-            SBE54tpsEventCounterDataParticleKey.NUMBER_EVENTS:
-                re.compile(r"EventSummary numEvents='(\d+)' "),
-            SBE54tpsEventCounterDataParticleKey.MAX_STACK:
-                re.compile(r" maxStack='(\d+)'/>"),
-            SBE54tpsEventCounterDataParticleKey.DEVICE_TYPE:
-                re.compile(r"<EventList DeviceType='([^']+)' "),
-            SBE54tpsEventCounterDataParticleKey.SERIAL_NUMBER:
-                re.compile(r" SerialNumber='(\d+)'>"),
-            SBE54tpsEventCounterDataParticleKey.POWER_ON_RESET:
-                re.compile(r"<Event type='PowerOnReset' count='(\d+)'/>"),
-            SBE54tpsEventCounterDataParticleKey.POWER_FAIL_RESET:
-                re.compile(r"<Event type='PowerFailReset' count='(\d+)'/>"),
-            SBE54tpsEventCounterDataParticleKey.SERIAL_BYTE_ERROR:
-                re.compile(r"<Event type='SerialByteErr' count='(\d+)'/>"),
-            SBE54tpsEventCounterDataParticleKey.COMMAND_BUFFER_OVERFLOW:
-                re.compile(r"<Event type='CMDBuffOflow' count='(\d+)'/>"),
-            SBE54tpsEventCounterDataParticleKey.SERIAL_RECEIVE_OVERFLOW:
-                re.compile(r"<Event type='SerialRxOflow' count='(\d+)'/>"),
-            SBE54tpsEventCounterDataParticleKey.LOW_BATTERY:
-                re.compile(r"<Event type='LowBattery' count='(\d+)'/>"),
-            SBE54tpsEventCounterDataParticleKey.SIGNAL_ERROR:
-                re.compile(r"<Event type='SignalErr' count='(\d+)'/>"),
-            SBE54tpsEventCounterDataParticleKey.ERROR_10:
-                re.compile(r"<Event type='Error10' count='(\d+)'/>"),
-            SBE54tpsEventCounterDataParticleKey.ERROR_12:
-                re.compile(r"<Event type='Error12' count='(\d+)'/>")
-        }
-
-
-        # Initialize
-
-        single_var_matches  = {
-            SBE54tpsEventCounterDataParticleKey.NUMBER_EVENTS: None,
-            SBE54tpsEventCounterDataParticleKey.MAX_STACK: None,
-            SBE54tpsEventCounterDataParticleKey.DEVICE_TYPE: None,
-            SBE54tpsEventCounterDataParticleKey.SERIAL_NUMBER: None,
-            SBE54tpsEventCounterDataParticleKey.POWER_ON_RESET: None,
-            SBE54tpsEventCounterDataParticleKey.POWER_FAIL_RESET: None,
-            SBE54tpsEventCounterDataParticleKey.SERIAL_BYTE_ERROR: None,
-            SBE54tpsEventCounterDataParticleKey.COMMAND_BUFFER_OVERFLOW: None,
-            SBE54tpsEventCounterDataParticleKey.SERIAL_RECEIVE_OVERFLOW: None,
-            SBE54tpsEventCounterDataParticleKey.LOW_BATTERY: None,
-            SBE54tpsEventCounterDataParticleKey.SIGNAL_ERROR: None,
-            SBE54tpsEventCounterDataParticleKey.ERROR_10: None,
-            SBE54tpsEventCounterDataParticleKey.ERROR_12: None
-        }
-
-        for line in self.raw_data.split(NEWLINE):
-            for (key, matcher) in single_var_matchers:
-                match = single_var_matchers[key].match(line)
-                if match:
-                    # int
-                    if key in [
-                        SBE54tpsEventCounterDataParticleKey.NUMBER_EVENTS,
-                        SBE54tpsEventCounterDataParticleKey.MAX_STACK,
-                        SBE54tpsEventCounterDataParticleKey.DEVICE_TYPE,
-                        SBE54tpsEventCounterDataParticleKey.SERIAL_NUMBER,
-                        SBE54tpsEventCounterDataParticleKey.POWER_ON_RESET,
-                        SBE54tpsEventCounterDataParticleKey.POWER_FAIL_RESET,
-                        SBE54tpsEventCounterDataParticleKey.SERIAL_BYTE_ERROR,
-                        SBE54tpsEventCounterDataParticleKey.COMMAND_BUFFER_OVERFLOW,
-                        SBE54tpsEventCounterDataParticleKey.SERIAL_RECEIVE_OVERFLOW,
-                        SBE54tpsEventCounterDataParticleKey.LOW_BATTERY,
-                        SBE54tpsEventCounterDataParticleKey.SIGNAL_ERROR,
-                        SBE54tpsEventCounterDataParticleKey.ERROR_10,
-                        SBE54tpsEventCounterDataParticleKey.ERROR_12
-                    ]:
-                        single_var_matches[key] = int(match(1))
-                    else:
-                        raise SampleException("Unknown variable type in SBE54tpsEventCounterDataParticle._build_parsed_values")
-
-        result = []
-        for (key, value) in single_var_matches:
-            result.append({DataParticleKey.VALUE_ID: key,
-                           DataParticleKey.VALUE: value})
-
-        return result
-
-<<<<<<< HEAD
-class SBE54tpsHardwareDataParticleKey(BaseEnum):
-    DEVICE_TYPE = "device_type"
-    SERIAL_NUMBER = "serial_number"
-    MANUFACTURER = "manufacturer"
-    FIRMWARE_VERSION = "firmware_version"
-    FIRMWARE_DATE = "firmware_date"
-    HARDWARE_VERSION = "hardware_version"
-    PCB_SERIAL_NUMBER = "pcb_serial_number"
-    PCB_TYPE = "pcb_type"
-    MANUFACTUR_DATE = "manufactur_date"
-
-class SBE54tpsHardwareDataParticle(DataParticle):
-=======
-class SBE54tpsEventCounterDataParticleKey(BaseEnum):
-    NUMBER_EVENTS = "number_events"
-    MAX_STACK = "max_stack"
-    DEVICE_TYPE = "device_type"
-    SERIAL_NUMBER = "serial_number"
-    POWER_ON_RESET = "power_on_reset"
-    POWER_FAIL_RESET = "power_fail_reset"
-    SERIAL_BYTE_ERROR = "serial_byte_error"
-    COMMAND_BUFFER_OVERFLOW = "command_buffer_overflow"
-    SERIAL_RECEIVE_OVERFLOW = "serial_receive_overflow"
-    LOW_BATTERY = "low_battery"
-    SIGNAL_ERROR = "signal_error"
-    ERROR_10 = "error_10"
-    ERROR_12 = "error_12"
-
-class SBE54tpsEventCounterDataParticle(DataParticle):
->>>>>>> 3068f8c5
-    """
-    Routines for parsing raw data into a data particle structure. Override
-    the building of values, and the rest should come along for free.
-    """
-<<<<<<< HEAD
-    def _build_parsed_values(self):
-        """
-        Take something in the StatusData format and split it into
-        values with appropriate tags
-
-        @throws SampleException If there is a problem with sample creation
-        """
-
-        single_var_matchers  = {
-            SBE54tpsHardwareDataParticleKey.DEVICE_TYPE:
-                re.compile(r"<HardwareData DeviceType='[^']+' "),
-            SBE54tpsHardwareDataParticleKey.SERIAL_NUMBER:
-                re.compile(r" SerialNumber='(\d+)'>"),
-            SBE54tpsHardwareDataParticleKey.MANUFACTURER:
-                re.compile(r"<Manufacturer>([^<]+)</Manufacturer>"),
-            SBE54tpsHardwareDataParticleKey.FIRMWARE_VERSION:
-                re.compile(r"<FirmwareVersion>([^<]+)</FirmwareVersion>"),
-            SBE54tpsHardwareDataParticleKey.FIRMWARE_DATE:
-                re.compile(r"<FirmwareDate>([^<]+)</FirmwareDate>"),
-            SBE54tpsHardwareDataParticleKey.HARDWARE_VERSION:
-                re.compile(r"<HardwareVersion>([^<]+)</HardwareVersion>"),
-            SBE54tpsHardwareDataParticleKey.PCB_SERIAL_NUMBER:
-                re.compile(r"<PCBSerialNum>([^<]+)</PCBSerialNum>"),
-            SBE54tpsHardwareDataParticleKey.PCB_TYPE:
-                re.compile(r"<PCBType>([^<]+)</PCBType>"),
-            SBE54tpsHardwareDataParticleKey.MANUFACTUR_DATE:
-                re.compile(r"<MfgDate>([^<]+)</MfgDate>")
-        }
-
-        # Initialize
-        single_var_matches  = {
-            SBE54tpsHardwareDataParticleKey.DEVICE_TYPE: None,
-            SBE54tpsHardwareDataParticleKey.SERIAL_NUMBER: None,
-            SBE54tpsHardwareDataParticleKey.MANUFACTURER: None,
-            SBE54tpsHardwareDataParticleKey.FIRMWARE_VERSION: None,
-            SBE54tpsHardwareDataParticleKey.FIRMWARE_DATE: None,
-            SBE54tpsHardwareDataParticleKey.HARDWARE_VERSION: [],
-            SBE54tpsHardwareDataParticleKey.PCB_SERIAL_NUMBER: [],
-            SBE54tpsHardwareDataParticleKey.PCB_TYPE: None,
-            SBE54tpsHardwareDataParticleKey.MANUFACTUR_DATE: None
-        }
-
-        for line in self.raw_data.split(NEWLINE):
-            for (key, matcher) in single_var_matchers:
-                match = single_var_matchers[key].match(line)
-                if match:
-
-                    # str
-                    if key in [
-                        SBE54tpsHardwareDataParticleKey.DEVICE_TYPE,
-                        SBE54tpsHardwareDataParticleKey.MANUFACTURER,
-                        SBE54tpsHardwareDataParticleKey.FIRMWARE_VERSION,
-                        SBE54tpsHardwareDataParticleKey.HARDWARE_VERSION,
-                        SBE54tpsHardwareDataParticleKey.PCB_SERIAL_NUMBER,
-                        SBE54tpsHardwareDataParticleKey.PCB_TYPE
-                    ]:
-                        if single_var_matches[key] != None:
-                            single_var_matches[key].append(match(1))
-                        else:
-                            single_var_matches[key] = match(1)
-
-                    # int
-                    elif key in [
-                        SBE54tpsHardwareDataParticleKey.SERIAL_NUMBER
-                    ]:
-                        single_var_matches[key] = int(match(1))
-
-                    # date
-                    elif key in [
-                        SBE54tpsHardwareDataParticleKey.FIRMWARE_DATE,
-                        SBE54tpsHardwareDataParticleKey.MANUFACTUR_DATE
-                    ]:
-                        # @TODO add a date parser here
-                        single_var_matches[key] = match(1)
-
-                    else:
-                        raise SampleException("Unknown variable type in SBE54tpsConfigurationDataParticle._build_parsed_values")
-
-        result = []
-        for (key, value) in single_var_matches:
-            result.append({DataParticleKey.VALUE_ID: key,
-                           DataParticleKey.VALUE: value})
-
-        return result
-
-class SBE54tpsSampleDataParticleKey(BaseEnum):
-    SAMPLE_NUMBER = "sample_number"
-    SAMPLE_TYPE = "sample_type"
-    SAMPLE_TIMESTAMP = "sample_timestamp"
-    PRESSURE = "pressure" # psi
-    PRESSURE_TEMP = "pressure_temp"
-
-class SBE54tpsSampleDataParticle(DataParticle):
-    """
-    Routines for parsing raw data into a data particle structure. Override
-    the building of values, and the rest should come along for free.
-    """
-    def _build_parsed_values(self):
-        """
-        Take something in the StatusData format and split it into
-        values with appropriate tags
-
-        @throws SampleException If there is a problem with sample creation
-        """
-
-        single_var_matchers  = {
-            SBE54tpsSampleDataParticleKey.SAMPLE_NUMBER:
-                re.compile(r"<Sample Num='(\d+)' "),
-            SBE54tpsSampleDataParticleKey.SAMPLE_TYPE:
-                re.compile(r" Type='([^']+)'>"),
-            SBE54tpsSampleDataParticleKey.SAMPLE_TIMESTAMP:
-                re.compile(r"<Time>([^<]+)</Time>"),
-            SBE54tpsSampleDataParticleKey.PRESSURE:
-                re.compile(r"<PressurePSI>([0-9.+-]+)</PressurePSI>"),
-            SBE54tpsSampleDataParticleKey.PRESSURE_TEMP:
-                re.compile(r"<PTemp>([0-9.+-]+)</PTemp>")
-        }
-
-        # Initialize
-        single_var_matches  = {
-            SBE54tpsSampleDataParticleKey.SAMPLE_NUMBER: None,
-            SBE54tpsSampleDataParticleKey.SAMPLE_TYPE: None,
-            SBE54tpsSampleDataParticleKey.SAMPLE_TIMESTAMP: None,
-            SBE54tpsSampleDataParticleKey.PRESSURE: None,
-            SBE54tpsSampleDataParticleKey.PRESSURE_TEMP: None
-        }
-
-        for line in self.raw_data.split(NEWLINE):
-            for (key, matcher) in single_var_matchers:
-                match = single_var_matchers[key].match(line)
-                if match:
-
-                    # str
-                    if key in [
-                        SBE54tpsSampleDataParticleKey.SAMPLE_TYPE
-                    ]:
-                        if single_var_matches[key] != None:
-                            single_var_matches[key].append(match(1))
-                        else:
-                            single_var_matches[key] = match(1)
-
-                    # int
-                    elif key in [
-                        SBE54tpsSampleDataParticleKey.SAMPLE_NUMBER
-                    ]:
-                        single_var_matches[key] = int(match(1))
-
-                    # float
-                    elif key in [
-                        SBE54tpsSampleDataParticleKey.PRESSURE,
-                        SBE54tpsSampleDataParticleKey.PRESSURE_TEMP
-                    ]:
-                        single_var_matches[key] = float(match(1))
-
-                    # date_time
-                    elif key in [
-                        SBE54tpsSampleDataParticleKey.SAMPLE_TIMESTAMP
-                    ]:
-                        # @TODO add a date parser here
-                        single_var_matches[key] = match(1)
-
-                    else:
-                        raise SampleException("Unknown variable type in SBE54tpsConfigurationDataParticle._build_parsed_values")
-
-        result = []
-        for (key, value) in single_var_matches:
-            result.append({DataParticleKey.VALUE_ID: key,
-                           DataParticleKey.VALUE: value})
-
-        return result
-=======
 
     LINE1 = r"EventSummary numEvents='(\d+)' maxStack='(\d+)'/>"
     LINE2 = r"<EventList DeviceType='([^']+)' SerialNumber='(\d+)'>"
@@ -1403,7 +859,6 @@
                 SBE54tpsEventCounterDataParticleKey.ERROR_12
             ]
         }
->>>>>>> 3068f8c5
 
         for line in self.raw_data.split(NEWLINE):
             for (matcher, keys) in multi_var_matchers.iteritems():
@@ -1582,17 +1037,6 @@
     the building of values, and the rest should come along for free.
     """
 
-<<<<<<< HEAD
-"""
-
-to do aquire sample, will need to:
-stop
-SetSamplePeriod=1
-collect a sample
-stop
-restore sample period.
-"""
-=======
     def _build_parsed_values(self):
         """
         Take something in the StatusData format and split it into
@@ -1625,7 +1069,6 @@
                 SBE54tpsSampleDataParticleKey.PRESSURE_TEMP
             ]
         }
->>>>>>> 3068f8c5
 
         for line in self.raw_data.split(NEWLINE):
             for (matcher, keys) in multi_var_matchers.iteritems():
@@ -1866,22 +1309,6 @@
         self._protocol_fsm.add_handler(ProtocolState.UNKNOWN, ProtocolEvent.ENTER,                  self._handler_unknown_enter)
         self._protocol_fsm.add_handler(ProtocolState.UNKNOWN, ProtocolEvent.EXIT,                   self._handler_unknown_exit)
         self._protocol_fsm.add_handler(ProtocolState.UNKNOWN, ProtocolEvent.DISCOVER,               self._handler_unknown_discover)
-<<<<<<< HEAD
-        #self._protocol_fsm.add_handler(ProtocolState.UNKNOWN, ProtocolEvent.START_DIRECT,           self._handler_command_start_direct)  ##???? from unknown state?
-        self._protocol_fsm.add_handler(ProtocolState.UNKNOWN, ProtocolEvent.FORCE_STATE,            self._handler_unknown_force_state)   ######
-
-        self._protocol_fsm.add_handler(ProtocolState.COMMAND, ProtocolEvent.ENTER,                  self._handler_command_enter)
-        self._protocol_fsm.add_handler(ProtocolState.COMMAND, ProtocolEvent.EXIT,                   self._handler_command_exit)
-        self._protocol_fsm.add_handler(ProtocolState.COMMAND, ProtocolEvent.ACQUIRE_SAMPLE,         self._handler_command_acquire_sample)
-        self._protocol_fsm.add_handler(ProtocolState.COMMAND, ProtocolEvent.START_AUTOSAMPLE,       self._handler_command_start_autosample)
-        self._protocol_fsm.add_handler(ProtocolState.COMMAND, ProtocolEvent.GET,                    self._handler_command_get)  ###
-        self._protocol_fsm.add_handler(ProtocolState.COMMAND, ProtocolEvent.SET,                    self._handler_command_set)  ###
-
-        self._protocol_fsm.add_handler(ProtocolState.COMMAND, ProtocolEvent.CLOCK_SYNC,             self._handler_command_clock_sync)
-        self._protocol_fsm.add_handler(ProtocolState.COMMAND, ProtocolEvent.ACQUIRE_STATUS,         self._handler_command_aquire_status)
-        self._protocol_fsm.add_handler(ProtocolState.COMMAND, ProtocolEvent.START_DIRECT,           self._handler_command_start_direct)
-
-=======
         self._protocol_fsm.add_handler(ProtocolState.UNKNOWN, ProtocolEvent.FORCE_STATE,            self._handler_unknown_force_state)   ######
         #self._protocol_fsm.add_handler(ProtocolState.UNKNOWN, ProtocolEvent.START_DIRECT,           self._handler_command_start_direct)  ##???? from unknown state?
 
@@ -1902,7 +1329,6 @@
         self._protocol_fsm.add_handler(ProtocolState.COMMAND, ProtocolEvent.SAMPLE_REFERENCE_OSCILLATOR, self._handler_sample_ref_osc)
         self._protocol_fsm.add_handler(ProtocolState.COMMAND, ProtocolEvent.TEST_EEPROM,            self._handler_command_test_eeprom)
         self._protocol_fsm.add_handler(ProtocolState.COMMAND, ProtocolEvent.RESET_EC,               self._handler_command_reset_ec)
->>>>>>> 3068f8c5
         self._protocol_fsm.add_handler(ProtocolState.AUTOSAMPLE, ProtocolEvent.ENTER,               self._handler_autosample_enter)
         self._protocol_fsm.add_handler(ProtocolState.AUTOSAMPLE, ProtocolEvent.EXIT,                self._handler_autosample_exit)
         self._protocol_fsm.add_handler(ProtocolState.AUTOSAMPLE, ProtocolEvent.GET,                 self._handler_command_get)
@@ -1910,13 +1336,8 @@
 
         self._protocol_fsm.add_handler(ProtocolState.DIRECT_ACCESS, ProtocolEvent.ENTER,            self._handler_direct_access_enter)
         self._protocol_fsm.add_handler(ProtocolState.DIRECT_ACCESS, ProtocolEvent.EXIT,             self._handler_direct_access_exit)
-<<<<<<< HEAD
-        self._protocol_fsm.add_handler(ProtocolState.DIRECT_ACCESS, ProtocolEvent.STOP_DIRECT,      self._handler_direct_access_stop_direct)
-        self._protocol_fsm.add_handler(ProtocolState.DIRECT_ACCESS, ProtocolEvent.EXECUTE_DIRECT,   self._handler_direct_access_execute_direct)
-=======
         self._protocol_fsm.add_handler(ProtocolState.DIRECT_ACCESS, ProtocolEvent.EXECUTE_DIRECT,   self._handler_direct_access_execute_direct)
         self._protocol_fsm.add_handler(ProtocolState.DIRECT_ACCESS, ProtocolEvent.STOP_DIRECT,      self._handler_direct_access_stop_direct)
->>>>>>> 3068f8c5
 
         # Construct the parameter dictionary containing device parameters,
         # current parameter values, and set formatting functions.
