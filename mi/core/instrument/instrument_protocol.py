--- conflicted
+++ resolved
@@ -13,12 +13,6 @@
 __author__ = 'Steve Foley'
 __license__ = 'Apache 2.0'
 
-<<<<<<< HEAD
-import time
-
-import logging
-=======
->>>>>>> 3068f8c5
 import time
 import json
 
