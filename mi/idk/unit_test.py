#! /usr/bin/env python

"""
@file coi-services/ion/idk/unit_test.py
@author Bill French
@brief Base classes for instrument driver tests.
"""

from mock import patch
from pyon.core.bootstrap import CFG

import subprocess
import re
import os
import time
import ntplib
import unittest
import datetime
from sets import Set

# Set testing to false because the capability container tries to clear out
# couchdb if we are testing. Since we don't care about couchdb for the most
# part we can ignore this. See initialize_ion_int_tests() for implementation.
# If you DO care about couch content make sure you do a force_clean when needed.
from pyon.core import bootstrap
bootstrap.testing = False

# Import pyon first for monkey patching.
from mi.core.log import get_logger ; log = get_logger()

import gevent
import json

from pprint import PrettyPrinter

from pyon.core.exception import IonException, ExceptionFactory
from mock import Mock
from mi.core.unit_test import MiIntTestCase
from mi.core.unit_test import MiUnitTest
from mi.core.unit_test import ParticleTestMixin
from mi.core.port_agent_simulator import TCPSimulatorServer
from mi.core.instrument.instrument_driver import InstrumentDriver
from mi.core.instrument.instrument_driver import DriverParameter
from mi.core.instrument.instrument_driver import ConfigMetadataKey
from mi.core.instrument.instrument_protocol import InstrumentProtocol
from mi.core.instrument.protocol_param_dict import ProtocolParameterDict
from mi.core.instrument.protocol_param_dict import ParameterDictVisibility
from mi.core.instrument.protocol_param_dict import ParameterDictKey
from mi.core.instrument.protocol_param_dict import ParameterDictType
from mi.core.instrument.protocol_cmd_dict import CommandDictKey
from mi.core.instrument.driver_dict import DriverDictKey
from ion.agents.port.port_agent_process import PortAgentProcessType
from interface.objects import AgentCapability
from interface.objects import CapabilityType

from ion.agents.instrument.driver_process import DriverProcess, DriverProcessType

from interface.objects import AgentCommandResult
from interface.objects import AgentCommand

from mi.idk.util import convert_enum_to_dict
from mi.idk.util import get_dict_value
from mi.idk.comm_config import CommConfig
from mi.idk.comm_config import ConfigTypes
from mi.idk.config import Config
from mi.idk.common import Singleton
from mi.idk.instrument_agent_client import InstrumentAgentClient
from mi.idk.instrument_agent_client import InstrumentAgentDataSubscribers
from mi.idk.instrument_agent_client import InstrumentAgentEventSubscribers

from mi.idk.exceptions import IDKException
from mi.idk.exceptions import TestNotInitialized
from mi.idk.exceptions import TestNoCommConfig

from mi.core.exceptions import InstrumentException
from mi.core.exceptions import InstrumentParameterException
from mi.core.exceptions import InstrumentStateException
from mi.core.instrument.port_agent_client import PortAgentClient
from mi.core.instrument.port_agent_client import PortAgentPacket
from mi.core.instrument.data_particle import CommonDataParticleType
from mi.core.instrument.data_particle import DataParticle
from mi.core.instrument.data_particle import DataParticleKey
from mi.core.instrument.data_particle import DataParticleValue
from mi.core.instrument.data_particle import RawDataParticleKey
from mi.core.instrument.instrument_driver import DriverEvent
from mi.core.instrument.instrument_driver import DriverConnectionState
from mi.core.instrument.instrument_driver import DriverProtocolState
from mi.core.instrument.instrument_driver import DriverAsyncEvent
from mi.core.tcp_client import TcpClient
from mi.core.common import BaseEnum
from mi.core.driver_scheduler import DriverSchedulerConfigKey
from mi.core.driver_scheduler import TriggerType

from ion.agents.instrument.direct_access.direct_access_server import DirectAccessTypes
from ion.agents.port.port_agent_process import PortAgentProcess

from pyon.core.exception import Conflict
from pyon.core.exception import ResourceError, BadRequest, Timeout, ServerError
from pyon.agent.agent import ResourceAgentState
from pyon.agent.agent import ResourceAgentEvent
from ooi.logging import log

# Do not remove this import.  It is for package building.
from mi.core.instrument.zmq_driver_process import ZmqDriverProcess

AGENT_DISCOVER_TIMEOUT=900
GO_ACTIVE_TIMEOUT=900
GET_TIMEOUT=900
SET_TIMEOUT=900
EXECUTE_TIMEOUT=900
#AGENT_DISCOVER_TIMEOUT=180
#GO_ACTIVE_TIMEOUT=400
#GET_TIMEOUT=180
#SET_TIMEOUT=180
#EXECUTE_TIMEOUT=180
SAMPLE_RAW_DATA="Iam Apublished Message"

LOCALHOST='localhost'

class DriverStartupConfigKey(BaseEnum):
    PARAMETERS = 'parameters'
    SCHEDULER = 'scheduler'

class AgentCapabilityType(BaseEnum):
    AGENT_COMMAND = 'agent_command'
    AGENT_PARAMETER = 'agent_parameter'
    RESOURCE_COMMAND = 'resource_command'
    RESOURCE_INTERFACE = 'resource_interface'
    RESOURCE_PARAMETER = 'resource_parameter'

class ParameterTestConfigKey(BaseEnum):
    """
    Defines the dict keys used in the data particle parameter config used in unit tests of data particles
    """
    TYPE = 'type'
    REQUIRED = 'required'
    NAME = 'name'
    DIRECT_ACCESS = 'directaccess'
    STARTUP = 'startup'
    READONLY = 'readonly'
    DEFAULT = 'default'
    STATES = 'states'
    VALUE = 'value'

class InstrumentDriverTestConfig(Singleton):
    """
    Singleton driver test config object.
    """
    driver_module  = None
    driver_class   = None

    working_dir    = "/tmp/" # requires trailing / or it messes up the path. should fix.

    delimeter      = ['<<','>>']
    logger_timeout = 15

    driver_process_type = DriverProcessType.PYTHON_MODULE
    agent_resource_id = None
    agent_name = None
    agent_module = 'mi.idk.instrument_agent'
    agent_class = 'InstrumentAgent'
    data_instrument_agent_module = 'mi.idk.instrument_agent'
    data_instrument_agent_class = 'PublisherInstrumentAgent'
    agent_packet_config = None
    agent_stream_encoding = 'ION R2'
    agent_stream_definition = None

    driver_startup_config = {}

    container_deploy_file = 'deploy/r2qual.yml'
    publisher_deploy_file = 'deploy/r2pub.yml'

    initialized   = False

    def initialize(self, *args, **kwargs):
        self.driver_module = kwargs.get('driver_module')
        self.driver_class  = kwargs.get('driver_class')
        if kwargs.get('working_dir'):
            self.working_dir = kwargs.get('working_dir')
        if kwargs.get('delimeter'):
            self.delimeter = kwargs.get('delimeter')

        self.agent_preload_id = get_dict_value(kwargs, ['instrument_agent_preload_id', 'agent_preload_id'])
        self.agent_resource_id = get_dict_value(kwargs, ['instrument_agent_resource_id', 'agent_resource_id'], self.agent_resource_id)
        self.agent_name = get_dict_value(kwargs, ['instrument_agent_name', 'agent_name'], self.agent_name)
        self.agent_packet_config = self._build_packet_config(get_dict_value(kwargs, ['instrument_agent_packet_config','agent_packet_config']))
        self.agent_stream_definition = get_dict_value(kwargs, ['instrument_agent_stream_definition', 'agent_stream_definition'])
        self.agent_module = get_dict_value(kwargs, ['instrument_agent_module', 'agent_module'], self.agent_module)
        self.agent_class = get_dict_value(kwargs, ['instrument_agent_class', 'agent_class'], self.agent_class)
        self.agent_stream_encoding = get_dict_value(kwargs, ['instrument_agent_stream_encoding', 'agent_stream_encoding'], self.agent_stream_encoding)

        if kwargs.get('container_deploy_file'):
            self.container_deploy_file = kwargs.get('container_deploy_file')

        if kwargs.get('logger_timeout'):
            self.logger_timeout = kwargs.get('logger_timeout')

        if kwargs.get('driver_process_type'):
            self.driver_process_type = kwargs.get('driver_process_type')

        self.driver_startup_config = get_dict_value(kwargs, ['startup_config', 'driver_startup_config'])

        log.info("Startup Config: %s", self.driver_startup_config)
        log.info("Preload Startup Config: %s", self.config_for_preload(self.driver_startup_config))

        self.initialized = True

    def config_for_preload(self,adict):
        def helper(prefix, dict):
            buffer = ""
            if 0 == len(dict):
                return "%s: {}," % ".".join(prefix)
    
            newprefix = prefix[:]
    
            for k, v in dict.iteritems():
                if type(v) == type({}):
                    buffer += helper(newprefix + [k], v)
                elif type(v) == type([]):
                    # can't handle lists
                    assert 0 == len(v)
                    buffer += "%s: []," % ".".join(newprefix)
                else:
                    newprefix.append(k)
                    buffer += "%s: %s," % (".".join(newprefix), v)

            return buffer

        return helper([], adict)

    def _build_packet_config(self, param_config):
        """
        Build a packet config from various data types.
        @param packet_config: packet config object. Can be enum, dict or list
        @return list of stream names to create
        """
        params = []
        if(isinstance(param_config, list)):
            params = param_config

        elif(isinstance(param_config, BaseEnum)):
            params = param_config.list()

        elif(isinstance(param_config, dict)):
            params = [ value for (key, value) in param_config.items() ]

        else:
            log.error("Unknown param_config type")
            return []

        result = []
        for i in params:
            if(isinstance(i, tuple)):
                log.debug("BLAMMM")
                result.append(i[0])
            else:
                result.append(i)

        return result


class DriverTestMixin(MiUnitTest, ParticleTestMixin):
    """
    Base class for data particle mixin.  Used for data particle validation.
    """
    _raw_sample_parameters = {
        RawDataParticleKey.PAYLOAD: {'type': unicode, 'value': u'SWFtIEFwdWJsaXNoZWQgTWVzc2FnZQ=='},
        RawDataParticleKey.LENGTH: {'type': int, 'value': 22},
        RawDataParticleKey.TYPE: {'type': int, 'value': 2},
        RawDataParticleKey.CHECKSUM: {'type': int, 'value': 2757}
    }

    def assert_particle_raw(self, data_particle, verify_values = False):
        '''
        Verify a raw data particles
        @param data_particle SBE26plusTideSampleDataParticle data particle
        @param verify_values bool, should we verify parameter values
        '''
        self.assert_data_particle_header(data_particle, CommonDataParticleType.RAW)
        self.assert_data_particle_parameters(data_particle, self._raw_sample_parameters, verify_values)

<<<<<<< HEAD
    def convert_data_particle_to_dict(self, data_particle):
        """
        Convert a data particle object to a dict.  This will work for data particles as
        DataParticle object, dictionaries or a string
        @param data_particle: data particle
        @return: dictionary representation of a data particle
        """
        if (isinstance(data_particle, DataParticle)):
            sample_dict = json.loads(data_particle.generate(sorted=True))
        elif (isinstance(data_particle, str)):
            sample_dict = json.loads(data_particle)
        elif (isinstance(data_particle, dict)):
            sample_dict = data_particle
        else:
            raise IDKException("invalid data particle type: %s", type(data_particle))

        return sample_dict

    def get_data_particle_values_as_dict(self, data_particle):
        """
        Return all of the data particle values as a dictionary with the value id as the key and the value as the
        value.  This method will decimate the data, in the any characteristics other than value id and value.  i.e.
        binary.
        @param: data_particle: data particle to inspect
        @return: return a dictionary with keys and values { value-id: value }
        @raise: IDKException when missing values dictionary
        """
        sample_dict = self.convert_data_particle_to_dict(data_particle)

        values = sample_dict.get('values')
        if(not values):
            raise IDKException("Data particle missing values")

        if(not isinstance(values, list)):
            raise IDKException("Data particle values not a list")

        result = {}
        for param in values:
            if(not isinstance(param, dict)):
                raise IDKException("must be a dict")

            key = param.get('value_id')
            if(key == None):
                raise IDKException("value_id not defined")

            if(key in result.keys()):
                raise IDKException("duplicate value detected for %s" % key)

            result[key] = param.get('value')

        return result

    def assert_data_particle_keys(self, data_particle_key, test_config):
        """
        Ensure that the keys defined in the data particle key enum match
        the keys defined in the test configuration.
        @param data_particle_key: object that defines all data particle keys.
        @param test_config: dictionary containing parameter verification values
        """
        driver_keys = sorted(data_particle_key.list())
        test_config_keys = sorted(test_config.keys())

        self.assertEqual(driver_keys, test_config_keys)

    def assert_data_particle_header(self, data_particle, stream_name, require_instrument_timestamp=False):
        """
        Verify a data particle header is formatted properly
        @param data_particle: version 1 data particle
        @param stream_name: version 1 data particle
        @param require_instrument_timestamp: should we verify the instrument timestamp exists
        """
        sample_dict = self.convert_data_particle_to_dict(data_particle)
        log.debug("SAMPLEDICT: %s", sample_dict)

        self.assertTrue(sample_dict[DataParticleKey.STREAM_NAME], stream_name)
        self.assertTrue(sample_dict[DataParticleKey.PKT_FORMAT_ID], DataParticleValue.JSON_DATA)
        self.assertTrue(sample_dict[DataParticleKey.PKT_VERSION], 1)
        self.assertIsInstance(sample_dict[DataParticleKey.VALUES], list)

        self.assertTrue(sample_dict.get(DataParticleKey.PREFERRED_TIMESTAMP))

        self.assertIsNotNone(sample_dict.get(DataParticleKey.DRIVER_TIMESTAMP))
        self.assertIsInstance(sample_dict.get(DataParticleKey.DRIVER_TIMESTAMP), float)

        # It is highly unlikely that we should have a particle without a port agent timestamp,
        # at least that's the current assumption.
        self.assertIsNotNone(sample_dict.get(DataParticleKey.PORT_TIMESTAMP))
        self.assertIsInstance(sample_dict.get(DataParticleKey.PORT_TIMESTAMP), float)

        if(require_instrument_timestamp):
            self.assertIsNotNone(sample_dict.get(DataParticleKey.INTERNAL_TIMESTAMP))
            self.assertIsInstance(sample_dict.get(DataParticleKey.INTERNAL_TIMESTAMP), float)

    def assert_data_particle_parameters(self, data_particle, param_dict, verify_values=False):
=======
    def assert_data_particle_parameters(self, data_particle, param_dict, verify_values = False):
>>>>>>> f1f6a86b
        """
        Verify data partice parameters.  Does a quick conversion of the values to a dict
        so that common methods can operate on them.

        @param data_particle the data particle to examine
        @param parameter_dict dict with parameter names and types
        @param verify_values bool should ve verify parameter values
        """
        sample_dict = self.get_data_particle_values_as_dict(data_particle)
        self.assert_parameters(sample_dict, param_dict, verify_values)

    def assert_driver_parameter_definition(self, driver, param_dict):
        """
        Verify the parameters have been defined as expected in the driver protocol.

        parameter_dict_examples:

         startup: Verifies the parameter is defined as a startup parameter
         directaccess: Verifies the parameter is defined as a direct access parameter
         readonly: Verifies the parameter is defined as a readonly parameter
         verify: Verifies the default value of the parameter

         {
             'some_key': {
                 startup: False
                 directaccess: False
                 readonly: False
                 default: some_value
             }
         }

        @param driver: driver to inspect, must have a protocol defined
        @param parameter_dict: dict with parameter names and types
        """
        self.assertIsInstance(driver, InstrumentDriver)
        self.assertIsInstance(driver._protocol, InstrumentProtocol)
        self.assertIsInstance(driver._protocol._param_dict, ProtocolParameterDict)
        self.assertIsInstance(param_dict, dict)

        pd = driver._protocol._param_dict

        for (name, config) in param_dict.items():
            log.debug("Verify parameter: %s", name)
            self.assertIsInstance(config, dict)

            startup = config.get(ParameterTestConfigKey.STARTUP)
            da = config.get(ParameterTestConfigKey.DIRECT_ACCESS)
            readonly = config.get(ParameterTestConfigKey.READONLY)
            default = config.get(ParameterTestConfigKey.DEFAULT)

            if(da == True):
                self.assertIn(name, pd.get_direct_access_list(), msg="%s not a direct access parameters %s" % (name, pd.get_direct_access_list()))
            elif(da == False):
                self.assertNotIn(name, pd.get_direct_access_list(), msg="%s is a direct access parameters %s" % (name, pd.get_direct_access_list()))

            if(startup == True):
                self.assertIn(name, pd.get_startup_list(), msg="%s is not a startup parameter" % name)
            elif(startup == False):
                self.assertNotIn(name, pd.get_startup_list(), msg="%s is a startup parameter" % name)

            if(readonly == True):
                ro_params = pd.get_visibility_list(ParameterDictVisibility.READ_ONLY) + \
                            pd.get_visibility_list(ParameterDictVisibility.IMMUTABLE)
                self.assertIn(name, ro_params, msg="%s is not a read only parameter" % name)
            elif(readonly == False):
                self.assertIn(name, pd.get_visibility_list(ParameterDictVisibility.READ_WRITE), msg="%s is a read only parameter" % name)

            if(default):
                self.assertEqual(default, pd.get_default_value(name), "%s default value incorrect: %s != %s" % (name, default, pd.get_default_value(name)))

    def assert_parameters(self, current_parameters, param_dict, verify_values = False):
        """
        Verify the parameters contain all parameters in the parameter enum and verify the
        types match those defined in the enum.

        parameter_dict_examples:

        There is one record for each parameter. with a dict describing the parameter.

         type: the data type of the parameter.  REQUIRED
         required: is the parameter required, False == not required
         name: Name of the parameter, used for validation if we use constants when defining keys
         value: value of the parameter being validated.  This is useful for unit tests where
                parameters are known.

         Following only used for driver parameter verification
         startup: Verifies the parameter is defined as a startup parameter
         directaccess: Verifies the parameter is defined as a direct access parameter
         readonly: Verifies the parameter is defined as a readonly parameter
         verify: Verifies the default value of the parameter

         {
             'some_key': {
                 type: float,
                 required: False,
                 name: 'some_key',
                 value: 1.1

                 startup: False
                 directaccess: False
                 readonly: False
                 default: some_value
             }
         }

        required defaults to True
        name: defaults to None

        As a short cut you can define the dict with just the type.  The other fields will default
        {
            'some_key': float
        }

        This will verify the type is a float, it is required and we will not validate the key.

        @param current_parameters: list of parameters to examine
        @param parameter_dict: dict with parameter names and types
        @param verify_values: bool should ve verify parameter values
        """
        self.assertIsInstance(current_parameters, dict)
        self.assertIsInstance(param_dict, dict)

        self.assert_parameter_names(param_dict)
        self.assert_parameter_set(current_parameters, param_dict)
        self.assert_parameter_types(current_parameters, param_dict)

        if(verify_values):
            self.assert_parameter_value(current_parameters, param_dict)

    def assert_parameter_names(self, param_dict):
        """
        Verify that the names of the parameter dictionary keys match the parameter value 'name'.  This
        is useful when the parameter dict is built using constants.  If name is none then ignore.

        param_dict:

        {
             'some_key': {
                 type: float,
                 required: False,
                 name: 'some_key'
             }
         }

        @param param_dict: dictionary containing data particle parameter validation values
        """
        for key, param_def in param_dict.items():
            if(isinstance(param_def, dict)):
                name = param_def.get(ParameterTestConfigKey.NAME)
                if(name != None):
                    self.assertEqual(key, name)

    def assert_parameter_set(self, sample_values, param_dict):
        """
        Verify all required parameters appear in sample_dict as described in param_dict.  Also verify
        that there are no extra values in the sample dict that are not listed as optional in the
        param_dict
        @param sample_values: parsed data particle to inspect
        @param param_dict: dictionary containing parameter validation information
        """
        self.assertIsInstance(sample_values, dict)
        self.assertIsInstance(param_dict, dict)

        required_keys = []
        optional_keys = []

        # get all the sample parameter names
        sample_keys = sample_values.keys()
        log.info("Sample Keys: %s", sample_keys)

        # split the parameters into optional and required
        for key, param in param_dict.items():
            if(isinstance(param, dict)):
                required = param.get(ParameterTestConfigKey.REQUIRED, True)
                if(required):
                    required_keys.append(key)
                else:
                    optional_keys.append(key)
            else:
                required_keys.append(key)

        log.info("Required Keys: %s", required_keys)
        log.info("Optional Keys: %s", optional_keys)

        # Lets verify all required parameters are there
        for required in required_keys:
            self.assertTrue(required in sample_keys, msg="particle missing parameter '%s', a required key" % required)
            sample_keys.remove(required)

        # Now lets look for optional fields and removed them from the parameter list
        for optional in optional_keys:
            if(optional in sample_keys):
                sample_keys.remove(optional)

        log.info("Unknown Keys: %s", sample_keys)

        # If there is anything left in the sample keys then it's a problem
        self.assertEqual(len(sample_keys), 0)


    def assert_parameter_value(self, sample_values, param_dict):
        """
        Verify the value in the data particle parameter with the value in the param dict.  This test
        is useful in unit testing when the values are known.
        @param sample_dict: parsed data particle to inspect
        @param param_dict: dictionary containing parameter validation information
        """
        for (param_name, param_value) in sample_values.items():
            # get the parameter type
            param_def = param_dict.get(param_name)
            log.debug("Particle Def (%s) ", param_def)
            self.assertIsNotNone(param_def)
            if(isinstance(param_def, dict)):
                param_type = param_def.get(ParameterTestConfigKey.TYPE)
                self.assertIsNotNone(type)
            else:
                param_type = param_def

            try:
                required_value = param_def[ParameterTestConfigKey.VALUE]
                # Only test the equality if the parameter has a value.  Test for required parameters
                # happens in assert_parameter_set
                if(param_value != None):
                    self.assertEqual(param_value, required_value, msg="%s value not equal: %s != %s" % (param_name, repr(param_value), repr(required_value)))
            except KeyError:
                # Ignore key errors
                pass


    def assert_parameter_types(self, sample_values, param_dict):
        """
        Verify all parameters in the sample_dict are of the same type as described in the param_dict
        @param sample_dict: parsed data particle to inspect
        @param param_dict: dictionary containing parameter validation information
        """
        for (param_name, param_value) in sample_values.items():
            log.debug("Data Particle Parameter (%s): %s", param_name, type(param_value))

            # get the parameter type
            param_def = param_dict.get(param_name)
            self.assertIsNotNone(param_def)
            if(isinstance(param_def, dict)):
                param_type = param_def.get(ParameterTestConfigKey.TYPE)
                self.assertIsNotNone(type)
            else:
                param_type = param_def

            # is this a required parameter
            if(isinstance(param_def, dict)):
                required = param_def.get(ParameterTestConfigKey.REQUIRED, True)
            else:
                required = param_def

            if(required):
                self.assertIsNotNone(param_value, msg="%s required field None" % param_name)

            if(param_value):
                # It looks like one of the interfaces between services converts unicode to string
                # and vice versa.  So if the type is string it can be promoted to unicode so it
                # is still valid.
                if (param_type == long and isinstance(param_value, int)):
                    # we want type Long, but it is a int instance.  All good
                    pass
                elif (param_type == unicode and isinstance(param_value, str)):
                    # we want type unicode, but it is a string instance.  All good
                    pass
                else:
                    self.assertIsInstance(param_value, param_type)

    def assert_driver_schema(self, driver, parameters, capabilities, options=None):
        """
        Verify that our driver schema returns the correct values.  If it does not then there is a
        mismatch in the param dict.
        @param driver driver object
        @param parameters dictionary containing information about driver parameters
        @param capabilities dictionary containing information about driver capabilities
        @param options dictionary containing information about driver options
        """
        # This has to come from the protocol so None is returned until we
        # initialize
        self.assert_initialize_driver(driver)
        config_json = driver.get_config_metadata()
        self.assertIsNotNone(config_json)
        config = json.loads(config_json)

        pp = PrettyPrinter()
        log.debug("Config: %s", pp.pformat(config))

        self.assert_driver_schema_parameters(config, parameters)
        self.assert_driver_schema_capabilities(config, capabilities)
        self.assert_driver_schema_options(config, options)

    def assert_driver_schema_parameters(self, config, parameters):
        """
        verify the parameters returned in the config match the expected parameters passed in.
        @param config driver schema dictionary
        @param parameters dictionary from test mixin describing expected parameters.
        """
        log.debug("Verify driver schema - parameters")
        parameter_dict = config.get(ConfigMetadataKey.PARAMETERS)
        self.assertIsNotNone(parameter_dict)
        self.assertIsInstance(parameters, dict)

        self.assert_driver_schema_parameters_keys(parameter_dict, parameters)

        for key in parameter_dict.keys():
            log.debug("verify driver parameter %s", key)

            config_parameter = parameter_dict.get(key)
            expected_parameter = parameters.get(key)
            self.assertIsNotNone(config_parameter)
            self.assertIsNotNone(expected_parameter)

            self.assert_schema_parameter_type(key, config_parameter, expected_parameter)
            self.assert_schema_parameter_read_only(key, config_parameter, expected_parameter)
            self.assert_schema_parameter_metadata(key, config_parameter)
            self.assert_schema_value_metadata(key, config_parameter)

    def assert_driver_schema_parameters_keys(self, config, parameters):
        """
        verify config returned has the same keys as the expected parameters
        @param config driver schema dictionary
        @param parameters dictionary from test mixin describing expected parameters.
        """
        log.debug("Verify driver parameter sets match")

        self.assertIsInstance(config, dict)
        self.assertIsInstance(parameters, dict)
        self.assertEqual(sorted(config.keys()), sorted(parameters.keys()))

    def assert_schema_parameter_type(self, name, config_parameter, expected_parameter):
        """
        verify config returned describes the type properly
        @param config_parameter parameter as returned from the schema
        @param expected_parameters dictionary with expected parameter info
        """
        log.debug("Verify driver parameter type is defined correctly")
        value_dict = config_parameter.get(ParameterDictKey.VALUE)
        self.assertIsNotNone(value_dict)

        value_type = value_dict.get(ParameterDictKey.TYPE)
        self.assertIsNotNone(value_type, 'value type for %s not define' % name)

        log.debug("parameter '%s' type: %s", name, value_type)
        if(value_type == ParameterDictType.FLOAT):
            param_type = float
        elif(value_type == ParameterDictType.INT):
            param_type = int
        elif(value_type == ParameterDictType.LIST):
            param_type = list
        elif(value_type == ParameterDictType.STRING):
            param_type = str
        elif(value_type == ParameterDictType.BOOL):
            param_type = bool
        else:
            self.fail("Unknown parameter type: %s" % type)

        expected_type = expected_parameter.get(ParameterTestConfigKey.TYPE)
        self.assertIsNotNone(expected_type)

        self.assertEqual(expected_type, param_type, msg="Type mismatch: %s expected type %s, defined type %s" % (name, expected_type, param_type))

    def assert_schema_parameter_read_only(self, name, config_parameter, expected_parameter):
        """
        verify config returned describes the read only parameters properly
        @param name parameter name
        @param config_parameter parameter as returned from the schema
        @param expected_parameters dictionary with expected parameter info
        """
        param_visibility = config_parameter.get(ParameterDictKey.VISIBILITY)
        self.assertIsNotNone(param_visibility)

        read_only = expected_parameter.get(ParameterTestConfigKey.READONLY, False)

        log.debug("Key: %s, Expected Read-Only: %s, schema visibility: %s", name, read_only, param_visibility)
        if(param_visibility == ParameterDictVisibility.READ_ONLY or
           param_visibility == ParameterDictVisibility.IMMUTABLE):
            self.assertTrue(read_only, "%s is NOT defined as read-only" % name)
        else:
            self.assertFalse(read_only, "%s is defined as read-only" % name)

    def assert_schema_parameter_metadata(self, name, config_parameter):
        """
        verify parameter has required metadata
        @param name parameter name
        @param config_parameter parameter as returned from the schema
        @param expected_parameters dictionary with expected parameter info
        """
        display_name = config_parameter.get(ParameterDictKey.DISPLAY_NAME)
        self.assertIsNotNone(display_name, "%s has no name defined" % name)

    def assert_schema_value_metadata(self, name, config_parameter):
        """
        verify value has required metadata
        @param name parameter name
        @param config_parameter parameter as returned from the schema
        @param expected_parameters dictionary with expected parameter info
        """
        value = config_parameter.get(ParameterDictKey.VALUE)
        self.assertIsNotNone(value, "%s has no value dict defined")
        self.assertIsInstance(value, dict)

        # nothing more to check here at the moment.  Type has already been verified

    def assert_driver_schema_capabilities(self, config, capabilities):
        """
        verify the parameters returned in the config match the expected capabilities passed in.
        @param config driver schema dictionary
        @param capabilities dictionary from test mixin describing expected capabilities.
        """
        log.debug("Verify driver schema - capabilites")
        capability_dict = config.get(ConfigMetadataKey.COMMANDS)
        self.assertIsNotNone(capability_dict)

        self.assertEqual(sorted(capability_dict.keys()), sorted(capabilities.keys()))

        for key in capability_dict.keys():
            log.debug("verify driver capability %s", key)
            capability = capability_dict.get(key)
            self.assertIsInstance(capability, dict)
            self.assert_driver_schema_capability_metadata(key, capability)

    def assert_driver_schema_capability_metadata(self, name, capability):
        """
        verify required values exist in the schema
        @param name capability name we are checking
        @param capability schema record
        """
        log.debug("Verify capability metadata - %s", name)
        display_name = capability.get(CommandDictKey.DISPLAY_NAME)
        self.assertIsNotNone(display_name, "%s display name not defined in the command dict" % name)

        timeout = capability.get(CommandDictKey.TIMEOUT)
        self.assertIsNotNone(timeout)
        self.assertIsInstance(timeout, int)

    def assert_driver_schema_options(self, config, options):
        """
        verify the parameters returned in the config match the expected options passed in.
        @param config driver schema dictionary
        @param options dictionary from test mixin describing expected options
        """
        log.debug("Verify driver schema - options")
        option_dict = config.get(ConfigMetadataKey.DRIVER)
        self.assertIsNotNone(option_dict)

        vendor_da_support = option_dict.get(DriverDictKey.VENDOR_SW_COMPATIBLE)
        self.assertIsNotNone(vendor_da_support, "%s not defined in driver options" % DriverDictKey.VENDOR_SW_COMPATIBLE)

    def assert_metadata_generation(self, instrument_params=None, commands=None):
        """
        Test that we can generate metadata information for the driver,
        commands, and parameters. Needs a driver to exist first. Metadata
        can come from any source (file or code).
        @param instrumnet_params The list of parameters to compare with the parameter
        metadata being generated. Could be from an enum class's list() method.
        @param commands The list of commands to compare with the command
        metadata being generated. Could be from an enum class's list() method
        """
        json_result = self.driver_client.cmd_dvr("get_config_metadata")
        self.assert_(json_result != None)
        self.assert_(len(json_result) > 100) # just make sure we have something...
        result = json.loads(json_result)
        log.debug("Metadata JSON response: %s", json_result)
        self.assert_(result != None)
        self.assert_(isinstance(result, dict))

        # simple driver metadata check
        self.assertTrue(result[ConfigMetadataKey.DRIVER])
        self.assertTrue(result[ConfigMetadataKey.DRIVER][DriverDictKey.VENDOR_SW_COMPATIBLE])

        # param metadata check
        self.assertTrue(result[ConfigMetadataKey.PARAMETERS])        
        keys = result[ConfigMetadataKey.PARAMETERS].keys()
        keys.append(DriverParameter.ALL) # toss that in there to match up
        keys.sort()
        enum_list = instrument_params
        enum_list.sort()
        self.assertEqual(keys, enum_list)
        
        # command metadata check 
        self.assertTrue(result[ConfigMetadataKey.COMMANDS])
        keys = result[ConfigMetadataKey.COMMANDS].keys()
        keys.sort()
        enum_list = commands
        enum_list.sort()
        self.assertEqual(keys, enum_list)


class InstrumentDriverTestCase(MiIntTestCase):
    """
    Base class for instrument driver tests
    """
    
    # configuration singleton
    test_config = InstrumentDriverTestConfig()
    
    @classmethod
    def initialize(cls, *args, **kwargs):
        """
        Initialize the test_configuration singleton
        """
        cls.test_config.initialize(*args,**kwargs)
    
    # Port agent process object.
    port_agent = None

    def setUp(self):
        """
        @brief Setup test cases.
        """
        log.debug("*********************************************************************")
        log.debug("Starting Test %s", self._testMethodName)
        log.debug("*********************************************************************")
        log.debug("ID: %s", self.id())
        log.debug("InstrumentDriverTestCase setUp")

        # Test to ensure we have initialized our test config
        if not self.test_config.initialized:
            return TestNotInitialized(msg="Tests non initialized. Missing InstrumentDriverTestCase.initalize(...)?")
            
        self.clear_events()

    def tearDown(self):
        """
        @brief Test teardown
        """
        log.debug("InstrumentDriverTestCase tearDown")

    def get_ntp_timestamp(self, unix_time=None):
        """
        Get an ntp timestamp using the passed in unix_time
        or the current time if not passed
        @param unix_time: unix timestamp to create
        @return: ntp timestamp
        """
        if(unix_time == None):
            unix_time = time.time()

        return ntplib.system_to_ntp_time(time.time())

    def clear_events(self):
        """
        @brief Clear the event list.
        """
        self.events = []

    def get_events(self, type=None):
        """
        return a list of events received.  If a type is passed then the list
        will only contain events of that type.
        @param type: type of event we are looking for
        """
        if(type == None):
            return self.events
        else:
            return [evt for evt in self.events if evt['type']==type]

    def get_sample_events(self, type=None):
        """
        Get a list of sample events, potentially of a passed in type
        @param type: what type of data particle are we looking for
        @return: list of data sample events
        """
        samples = self.get_events(DriverAsyncEvent.SAMPLE)
        if(type == None):
            return samples
        else:
            result = []
            for evt in samples:
                value = evt.get('value')
                particle = json.loads(value)
                if(particle and particle.get('stream_name') == type):
                    result.append(evt)

            return result

    def event_received(self, evt):
        """
        @brief Simple callback to catch events from the driver for verification.
        """
        self.events.append(evt)

    @classmethod
    def comm_config_file(cls):
        """
        @brief Return the path the the driver comm config yaml file.
        @return if comm_config.yml exists return the full path
        """
        repo_dir = Config().get('working_repo')
        driver_path = cls.test_config.driver_module
        p = re.compile('\.')
        driver_path = p.sub('/', driver_path)
        abs_path = "%s/%s/%s" % (repo_dir, os.path.dirname(driver_path), CommConfig.config_filename())
        
        log.debug(abs_path)
        return abs_path

    @classmethod
    def get_comm_config(cls):
        """
        @brief Create the comm config object by reading the comm_config.yml file.
        """
        log.info("get comm config")
        config_file = cls.comm_config_file()
        
        log.debug( " -- reading comm config from: %s" % config_file )
        if not os.path.exists(config_file):
            raise TestNoCommConfig(msg="Missing comm config.  Try running start_driver or switch_driver")
        
        return CommConfig.get_config_from_file(config_file)
        
    def port_agent_config(self):
        """
        return the port agent configuration
        """
        comm_config = self.get_comm_config()

        if ConfigTypes.SERIAL == comm_config.method():
            config = {
                'port_agent_addr': comm_config.host,
                'device_os_port': comm_config.device_os_port,
                'device_baud': comm_config.device_baud,
                'device_data_bits': comm_config.device_data_bits,
                'device_stop_bits': comm_config.device_stop_bits,
                'device_flow_control': comm_config.device_flow_control,
                'device_parity': comm_config.device_parity,
                'command_port': comm_config.command_port,
                'data_port': comm_config.data_port,

                'telnet_sniffer_port': comm_config.sniffer_port,

                'process_type': PortAgentProcessType.UNIX,
                'log_level': 5,
                }
        else:
            config = {
                'port_agent_addr' : comm_config.host,
                'device_addr' : comm_config.device_addr,

                'command_port': comm_config.command_port,
                'data_port': comm_config.data_port,

                'telnet_sniffer_port': comm_config.sniffer_port,

                'process_type': PortAgentProcessType.UNIX,
                'log_level': 5,
                }

        config['instrument_type'] = comm_config.method()

        if ConfigTypes.BOTPT == comm_config.config_type:
            config['instrument_type'] = ConfigTypes.BOTPT
            config['device_tx_port'] = comm_config.device_tx_port
            config['device_rx_port'] = comm_config.device_rx_port
        elif ConfigTypes.ETHERNET == comm_config.config_type:
            config['device_port'] = comm_config.device_port

        if(comm_config.sniffer_prefix): config['telnet_sniffer_prefix'] = comm_config.sniffer_prefix
        if(comm_config.sniffer_suffix): config['telnet_sniffer_suffix'] = comm_config.sniffer_suffix

        return config

    def init_port_agent(self):
        """
        @brief Launch the driver process and driver client.  This is used in the
        integration and qualification tests.  The port agent abstracts the physical
        interface with the instrument.
        @retval return the pid to the logger process
        """
        if(self.port_agent):
            log.error("Port agent already initialized")
            return

        log.debug("Startup Port Agent")

        config = self.port_agent_config()

        port_agent = PortAgentProcess.launch_process(config, timeout = 60, test_mode = True)

        port = port_agent.get_data_port()
        pid  = port_agent.get_pid()

        if(self.get_comm_config().host == LOCALHOST):
            log.info('Started port agent pid %s listening at port %s' % (pid, port))
        else:
            log.info("Connecting to port agent on host: %s, port: %s", self.get_comm_config().host, port)

        self.addCleanup(self.stop_port_agent)
        self.port_agent = port_agent
        return port


    def stop_port_agent(self):
        """
        Stop the port agent.
        """
        log.info("Stop port agent")
        if self.port_agent:
            log.debug("found port agent, now stop it")
            self.port_agent.stop()
        self.port_agent = None

    
    def init_driver_process_client(self):
        """
        @brief Launch the driver process and driver client
        @retval return driver process and driver client object
        """
        log.info("Startup Driver Process")

        driver_config = {
            'dvr_mod'      : self.test_config.driver_module,
            'dvr_cls'      : self.test_config.driver_class,
            'workdir'      : self.test_config.working_dir,
            'comms_config' : self.port_agent_comm_config(),
            'process_type' : (self.test_config.driver_process_type,),
            'startup_config' : self.test_config.driver_startup_config
        }

        self.driver_process = DriverProcess.get_process(driver_config, True)
        self.driver_process.launch()

        # Verify the driver has started.
        if not self.driver_process.getpid():
            log.error('Error starting driver process.')
            raise InstrumentException('Error starting driver process.')

        try:
            driver_client = self.driver_process.get_client()
            driver_client.start_messaging(self.event_received)
            log.debug("before 'process_echo'")
            retval = driver_client.cmd_dvr('process_echo', 'Test.') # data=? RU
            log.debug("after 'process_echo'")

            startup_config = driver_config.get('startup_config')
            log.debug("Setting Startup Params: %s", startup_config)
            retval = driver_client.cmd_dvr('set_init_params', startup_config)

            self.driver_client = driver_client
        except Exception, e:
            self.driver_process.stop()
            log.error('Error starting driver client. %s', e)
            raise InstrumentException('Error starting driver client.')

        log.info('started its driver.')
    
    def stop_driver_process_client(self):
        """
        Stop the driver_process.
        """
        if self.driver_process:
            self.driver_process.stop()

    def port_agent_comm_config(self):
        port = self.port_agent.get_data_port()
        cmd_port = self.port_agent.get_command_port()

        return {
            'addr': self.get_comm_config().host,
            'port': port,
            'cmd_port': cmd_port
        }

    #####
    # Custom assert methods
    #####

    def assert_enum_complete(self, subset, superset):
        """
        Assert that every item in an enum is in superset
        """
        self.assert_set_complete(convert_enum_to_dict(subset),
                                 convert_enum_to_dict(superset))

    def assert_set_complete(self, subset, superset):
        """
        Assert that every item in subset is in superset
        """
        # use assertTrue here intentionally because it's easier to unit test
        # this method.
        if len (superset):
            self.assertTrue(len(subset) > 0)
            
        for item in subset:
            self.assertTrue(item in superset)

        # This added so the unit test can set a true flag.  If we have made it
        # this far we should pass the test.
        #self.assertTrue(True)

    def assert_enum_has_no_duplicates(self, obj):
        dic = convert_enum_to_dict(obj)
        occurances  = {}
        for k, v in dic.items():
            #v = tuple(v)
            occurances[v] = occurances.get(v,0) + 1

        for k in occurances:
            if occurances[k] > 1:
                log.error(str(obj) + " has ambiguous duplicate values for '" + str(k) + "'")
                self.assertEqual(1, occurances[k])

    def assert_chunker_sample(self, chunker, sample):
        '''
        Verify the chunker can parse a sample that comes in a single string
        @param chunker: Chunker to use to do the parsing
        @param sample: raw sample
        '''
        ts = self.get_ntp_timestamp()
        chunker.add_chunk(sample, ts)
        (timestamp, result) = chunker.get_next_data()
        self.assertEqual(result, sample)
        self.assertEqual(ts, timestamp)

        (timestamp, result) = chunker.get_next_data()
        self.assertEqual(result, None)

    def assert_chunker_fragmented_sample(self, chunker, sample, fragment_size = 1):
        '''
        Verify the chunker can parse a sample that comes in fragmented.  It sends bytes to the chunker
        one at a time.  This very slow for large chunks (>4k) so we don't want to increase the sample
        part size
        @param chunker: Chunker to use to do the parsing
        @param sample: raw sample
        '''
        sample_length = len(sample)
        self.assertGreater(fragment_size, 0)

        # If the sample length is less then the fragment size then we aren't going to fragment the sample and
        # this test isn't verifying what we are trying to verify.
        self.assertGreater(sample_length, fragment_size, msg="Fragment size must be greater than sample length")
        timestamps = []

        i = 0
        while(i < sample_length):
            ts = self.get_ntp_timestamp()
            timestamps.append(ts)
            end = i + fragment_size
            chunker.add_chunk(sample[i:end], ts)
            (timestamp, result) = chunker.get_next_data()
            if(result): break
            i += fragment_size

        self.assertEqual(result, sample)
        self.assertEqual(timestamps[0], timestamp)

        (timestamp, result) = chunker.get_next_data()
        self.assertEqual(result, None)

    def assert_chunker_combined_sample(self, chunker, sample):
        '''
        Verify the chunker can parse a sample that comes in combined
        @param chunker: Chunker to use to do the parsing
        @param sample: raw sample
        '''
        ts = self.get_ntp_timestamp()
        chunker.add_chunk(sample + sample, ts)

        (timestamp, result) = chunker.get_next_data()
        self.assertEqual(result, sample)
        self.assertEqual(timestamp, ts)

        (timestamp, result) = chunker.get_next_data()
        self.assertEqual(result, sample)
        self.assertEqual(timestamp, ts)

        (timestamp, result) = chunker.get_next_data()
        self.assertEqual(result, None)

    def assert_chunker_sample_with_noise(self, chunker, sample):
        '''
        Verify the chunker can parse a sample with noise on the
        front or back of sample data
        @param chunker: Chunker to use to do the parsing
        @param sample: raw sample
        '''
        noise = "this is a bunch of noise to add to the sample\r\n"
        ts = self.get_ntp_timestamp()

        # Try a sample with noise in the front
        chunker.add_chunk(noise + sample, ts)

        (timestamp, result) = chunker.get_next_data()
        self.assertEqual(result, sample)
        self.assertEqual(timestamp, ts)

        (timestamp, result) = chunker.get_next_data()
        self.assertEqual(result, None)

        # Now some noise in the back
        chunker.add_chunk(sample + noise, ts)

        (timestamp, result) = chunker.get_next_data()
        self.assertEqual(result, sample)
        self.assertEqual(timestamp, ts)

        (timestamp, result) = chunker.get_next_data()
        self.assertEqual(result, None)

        # There should still be some noise in the buffer, make sure
        # we can still take a sample.
        chunker.add_chunk(sample + noise, ts)

        (timestamp, result) = chunker.get_next_data()
        self.assertEqual(result, sample)
        self.assertEqual(timestamp, ts)

        (timestamp, result) = chunker.get_next_data()
        self.assertEqual(result, None)


class InstrumentDriverUnitTestCase(InstrumentDriverTestCase):
    """
    Base class for instrument driver unit tests
    """
    _data_particle_received = []

    def clear_data_particle_queue(self):
        """
        Reset the queue which stores data particles received via our
        custome event callback.
        """
        self._data_particle_received = []

    def _got_data_event_callback(self, event):
        """
        Event call back method sent to the driver.  It simply grabs a sample event and pushes it
        into the data particle queue
        """
        event_type = event['type']
        if event_type == DriverAsyncEvent.SAMPLE:
            sample_value = event['value']
            particle_dict = json.loads(sample_value)
            self._data_particle_received.append(sample_value)

    def compare_parsed_data_particle(self, particle_type, raw_input, happy_structure):
        """
        Compare a data particle created with the raw input string to the structure
        that should be generated.
        
        @param The data particle class to create
        @param raw_input The input string that is instrument-specific
        @param happy_structure The structure that should result from parsing the
            raw input during DataParticle creation
        """
        port_timestamp = happy_structure[DataParticleKey.PORT_TIMESTAMP]
        if DataParticleKey.INTERNAL_TIMESTAMP in happy_structure:
            internal_timestamp = happy_structure[DataParticleKey.INTERNAL_TIMESTAMP]        
            test_particle = particle_type(raw_input, port_timestamp=port_timestamp,
                                          internal_timestamp=internal_timestamp)
        else:
            test_particle = particle_type(raw_input, port_timestamp=port_timestamp)
            
        parsed_result = test_particle.generate(sorted=True)
        decoded_parsed = json.loads(parsed_result)
        
        driver_time = decoded_parsed[DataParticleKey.DRIVER_TIMESTAMP]
        happy_structure[DataParticleKey.DRIVER_TIMESTAMP] = driver_time
        
        # run it through json so unicode and everything lines up
        standard = json.dumps(happy_structure, sort_keys=True)
        
        log.debug("Parsed Result:\n%s", json.dumps(json.loads(parsed_result), sort_keys = True, indent = 2))
        log.debug("Standard:\n%s", json.dumps(json.loads(standard), sort_keys = True, indent = 2))

        self.assertEqual(parsed_result, standard)

    def assert_force_state(self, driver, protocol_state):
        """
        For the driver state to protocol_state
        @param driver: Instrument driver instance.
        @param protocol_state: State to transistion to
        """
        driver.test_force_state(state = protocol_state)
        current_state = driver.get_resource_state()
        self.assertEqual(current_state, protocol_state)

    def assert_driver_connected(self, driver, initial_protocol_state = DriverProtocolState.AUTOSAMPLE):
        """
        Check to see if the driver is connected, if it isn't then initialize the driver.  Finally
        force the instrument state to the initial_protocol_state.
        @param driver: Instrument driver instance.
        @param initial_protocol_state: the state to force the driver too
        """
        current_state = driver.get_resource_state()
        if(current_state == DriverConnectionState.UNCONFIGURED):
            self.assert_initialize_driver(driver, initial_protocol_state)
        else:
            self.assert_force_state(driver, initial_protocol_state)

    def assert_initialize_driver(self, driver, initial_protocol_state = DriverProtocolState.AUTOSAMPLE):
        """
        Initialize an instrument driver with a mock port agent.  This will allow us to test the
        got data method.  Will the instrument, using test mode, through it's connection state
        machine.  End result, the driver will be in test mode and the connection state will be
        connected.
        @param driver: Instrument driver instance.
        @param initial_protocol_state: the state to force the driver too
        """
        mock_port_agent = Mock(spec=PortAgentClient)

        # Put the driver into test mode
        driver.set_test_mode(True)

        current_state = driver.get_resource_state()
        self.assertEqual(current_state, DriverConnectionState.UNCONFIGURED)

        # Now configure the driver with the mock_port_agent, verifying
        # that the driver transitions to that state
        config = {'mock_port_agent' : mock_port_agent}
        driver.configure(config = config)

        current_state = driver.get_resource_state()
        self.assertEqual(current_state, DriverConnectionState.DISCONNECTED)

        # Invoke the connect method of the driver: should connect to mock
        # port agent.  Verify that the connection FSM transitions to CONNECTED,
        # (which means that the FSM should now be reporting the ProtocolState).
        driver.connect()
        current_state = driver.get_resource_state()
        self.assertEqual(current_state, DriverProtocolState.UNKNOWN)

        # Force the instrument into a known state
        self.assert_force_state(driver, initial_protocol_state)

    def assert_raw_particle_published(self, driver, assert_callback, verify_values = False):
        """
        Verify that every call to got_data publishes a raw data particle

        Create a port agent packet, send it through got_data, then finally grab the data particle
        from the data particle queue and verify it using the passed in assert method.
        @param driver: instrument driver with mock port agent client
        @param verify_values: Should we validate values?
        """
        sample_data = SAMPLE_RAW_DATA
        log.debug("Sample to publish: %s", sample_data)

        # Create and populate the port agent packet.
        port_agent_packet = PortAgentPacket()
        port_agent_packet.attach_data(sample_data)
        port_agent_packet.pack_header()

        self.clear_data_particle_queue()

        # Push the data into the driver
        driver._protocol.got_raw(port_agent_packet)
        self.assertEqual(len(self._data_particle_received), 1)
        particle = self._data_particle_received.pop()
        particle_dict = json.loads(particle)
        log.debug("Raw Particle: %s", particle_dict)

        # Verify the data particle
        self.assert_particle_raw(particle_dict, verify_values)


    def assert_particle_published(self, driver, sample_data, particle_assert_method, verify_values = False):
        """
        Verify that we can send data through the port agent and the the correct particles
        are generated.

        Create a port agent packet, send it through got_data, then finally grab the data particle
        from the data particle queue and verify it using the passed in assert method.
        @param driver: instrument driver with mock port agent client
        @param sample_data: the byte string we want to send to the driver
        @param particle_assert_method: assert method to validate the data particle.
        @param verify_values: Should we validate values?
        """
        ts = ntplib.system_to_ntp_time(time.time())

        log.debug("Sample to publish: %s", sample_data)
        # Create and populate the port agent packet.
        port_agent_packet = PortAgentPacket()
        port_agent_packet.attach_data(sample_data)
        port_agent_packet.attach_timestamp(ts)
        port_agent_packet.pack_header()

        self.clear_data_particle_queue()

        # Push the data into the driver
        driver._protocol.got_data(port_agent_packet)

        # Find all particles of the correct data particle types (not raw)
        particles = []
        for p in self._data_particle_received:
            particle_dict = json.loads(p)
            stream_type = particle_dict.get('stream_name')
            self.assertIsNotNone(stream_type)
            if(stream_type != CommonDataParticleType.RAW):
                particles.append(p)

        log.debug("Non raw particles: %s ", particles)
        self.assertEqual(len(particles), 1)

        # Verify the data particle
        particle_assert_method(particles.pop(), verify_values)


    def assert_capabilities(self, driver, capabilities):
        """
        Verify all capabilities expected are in the FSM.  Then verify that the capabilities
        available for each state.
        @param driver: a mocked up driver
        @param capabilities: dictionary with protocol state as the key and a list as expected capabilities
        """
        self.assert_protocol_states(driver,capabilities)
        self.assert_all_capabilities(driver,capabilities)
        self.assert_state_capabilities(driver,capabilities)

    def assert_protocol_states(self, driver, capabilities):
        """
        Verify that the protocol states defined in the driver match the list of states in the
        capabilities dictionary.
        @param driver: a mocked up driver
        @param capabilities: dictionary with protocol state as the key and a list as expected capabilities
        """
        self.assert_driver_connected(driver)
        fsm_states = sorted(driver._protocol._protocol_fsm.states.list())
        self.assertTrue(fsm_states)

        expected_states = sorted(capabilities.keys())

        log.debug("Defined Protocol States: %s", fsm_states)
        log.debug("Expected Protocol States: %s", expected_states)

        self.assertEqual(fsm_states, expected_states)


    def assert_all_capabilities(self, driver, capabilities):
        """
        Build a list of all the capabilities in the passed in dict and verify they are all availalbe
        in the FSM
        @param driver: a mocked up driver
        @param capabilities: dictionary with protocol state as the key and a list as expected capabilities
        """
        self.maxDiff = None
        self.assert_driver_connected(driver)
        all_capabilities = sorted(driver._protocol._protocol_fsm.get_events(current_state=False))
        expected_capabilities = []

        for (state, capability_list) in capabilities.items():
            for s in capability_list:
                if(not s in expected_capabilities):
                    expected_capabilities.append(s)

        expected_capabilities.sort()

        log.debug("All Reported Capabilities: %s", all_capabilities)
        log.debug("All Expected Capabilities: %s", expected_capabilities)

        self.assertEqual(all_capabilities, expected_capabilities)


    def assert_state_capabilities(self, driver, capabilities):
        """
        Walk through all instrument states and verify fsm capabilities available
        as reported by the driver.
        @param driver: a mocked up driver
        @param capabilities: dictionary with protocol state as the key and a list as expected capabilities
        """
        self.assert_driver_connected(driver)
        driver.set_test_mode(True)

        # Verify state specific capabilities
        for (state, capability_list) in capabilities.items():
            self.assert_force_state(driver, state)
            reported_capabilities = sorted(driver._protocol._protocol_fsm.get_events(current_state=True))
            expected_capabilities = sorted(capability_list)

            log.debug("Current Driver State: %s", state)
            log.debug("Expected Capabilities: %s", expected_capabilities)
            log.debug("Reported Capabilities: %s", reported_capabilities)

            self.assertEqual(reported_capabilities, expected_capabilities)

class InstrumentDriverIntegrationTestCase(InstrumentDriverTestCase):   # Must inherit from here to get _start_container
    def setUp(self):
        """
        @brief Setup test cases.
        """
        log.debug("InstrumentDriverIntegrationTestCase.setUp")
        self.init_port_agent()
        InstrumentDriverTestCase.setUp(self)

        log.debug("InstrumentDriverIntegrationTestCase setUp")
        self.init_driver_process_client()
        self.clear_events()

    def tearDown(self):
        """
        @brief Test teardown
        """
        log.debug("InstrumentDriverIntegrationTestCase tearDown")
        self.stop_driver_process_client()

        InstrumentDriverTestCase.tearDown(self)

    ###
    #   Common assert methods
    ###
    def assert_current_state(self, target_state):
        """
        Verify the driver state
        @param state:
        @return:
        """
        state = self.driver_client.cmd_dvr('get_resource_state')
        self.assertEqual(state, target_state)

    def assert_state_change(self, target_state, timeout):
        """
        Verify the driver state changes within a given timeout period.
        Fail if the state doesn't change to the expected state.
        @param target_state: State we expect the protocol to be in
        @param timeout: how long to wait for the driver to change states
        """
        end_time = time.time() + timeout

        while(time.time() <= end_time):
            state = self.driver_client.cmd_dvr('get_resource_state')
            if(state == target_state):
                log.debug("Current state match: %s", state)
                return
            log.debug("state mismatch %s != %s, sleep for a bit", state, target_state)
            time.sleep(2)

        log.error("Failed to transition state to %s, current state: %s", target_state, state)
        self.fail("Failed to transition state to %s, current state: %s" % (target_state, state))

    def assert_initialize_driver(self, final_state=DriverProtocolState.COMMAND):
        """
        Walk an uninitialized driver through it's initialize process.  Verify the final
        state is command mode.  If the final state is auto sample then we will stop
        which should land us in autosample
        """
        # Test the driver is in state unconfigured.
        self.assert_current_state(DriverConnectionState.UNCONFIGURED)

        # Configure driver for comms and transition to disconnected.
        reply = self.driver_client.cmd_dvr('configure', self.port_agent_comm_config())

        # Test the driver is configured for comms.
        self.assert_current_state(DriverConnectionState.DISCONNECTED)

        # Configure driver for comms and transition to disconnected.
        reply = self.driver_client.cmd_dvr('connect')

        # Test the driver is in unknown state.
        self.assert_current_state(DriverProtocolState.UNKNOWN)
        
        # Configure driver for comms and transition to disconnected.
        reply = self.driver_client.cmd_dvr('discover_state')

        # If we are in streaming mode then stop streaming
        state = self.driver_client.cmd_dvr('get_resource_state')
        if(state == DriverProtocolState.AUTOSAMPLE and final_state != DriverProtocolState.AUTOSAMPLE):
            log.debug("Stop autosample because we want to be in command mode")
            reply = self.driver_client.cmd_dvr('execute_resource', DriverEvent.STOP_AUTOSAMPLE)
            state = self.driver_client.cmd_dvr('get_resource_state')

        if(state == DriverProtocolState.COMMAND and final_state != DriverProtocolState.COMMAND):
            log.debug("Start autosample because we don't want to be in command mode")
            reply = self.driver_client.cmd_dvr('execute_resource', DriverEvent.START_AUTOSAMPLE)
            state = self.driver_client.cmd_dvr('get_resource_state')

        log.debug("initialize final state: %s", state)
        # Test the driver is in the correct mode
        if(final_state == DriverProtocolState.AUTOSAMPLE):
            self.assertEqual(state, DriverProtocolState.AUTOSAMPLE)
        else:
            self.assertEqual(state, DriverProtocolState.COMMAND)
        
    def assert_startup_parameters(self, parameter_assert, new_values=None, get_values=None):
        """
        Verify that driver startup parameters are set properly.  To
        Do this we first test all parameters using the mixin class.
        This assumes that you have values in the driver parameter
        config structure.  This is defined in the mixin class.

        After we have checked the parameters we will force the driver to
        re-apply startup params

        @param params: callback to parameter assert method
        @param new_values: values to change on the instrument
        @param get_values: optional values to explicitly check after discover
        """
        if(get_values):
            reply = self.driver_client.cmd_dvr('get_resource', DriverParameter.ALL)
            parameter_assert(reply, True)

        if(get_values != None):
            for (key, val) in get_values.iteritems():
                self.assert_get(key, val)

        if(new_values):
            self.assert_set_bulk(new_values)

        # Force a reapply
        reply = self.driver_client.cmd_dvr('apply_startup_params')

        ###
        #   Rinse and repeat
        ###

        # Should be back to our startup parameters.
        reply = self.driver_client.cmd_dvr('get_resource', DriverParameter.ALL)
        parameter_assert(reply, True)

        if(get_values != None):
            for (key, val) in get_values.iteritems():
                self.assert_get(key, val)



    def assert_get(self, param, value=None, pattern=None):
        """
        Verify we can get a parameter and compare the fetched value
        with the expected value.
        @param param: parameter to set
        @param value: expected parameter value
        @param pattern: expected parameter pattern
        @return value of the parameter
        """
        reply = self.driver_client.cmd_dvr('get_resource', [param])
        self.assertIsInstance(reply, dict)
        return_value = reply.get(param)

        if(value != None):
            self.assertEqual(return_value, value, msg="%s no value match (%s != %s)" % (param, return_value, value))
        elif(pattern != None):
            self.assertRegexpMatches(str(return_value), pattern, msg="%s no value match (%s != %s)" % (param, return_value, value))

        return return_value

    def assert_set(self, param, value, no_get=False, startup=False):
        """
        Verify we can set a parameter and then do a get to confirm. Also, unless
        no_get is specified, verify a config change event is sent when values
        change and none when they aren't changed.
        @param param: parameter to set
        @param param: no_get if true don't verify set with a get.
        @param param: startup is this simulating a startup set?
        @param value: what to set the parameter too
        """
        if no_get:
            reply = self.driver_client.cmd_dvr('set_resource', {param: value}, startup)
            self.assertIsNone(reply, None)
        else:
            log.debug("assert_set, check values and events")
            self.clear_events()
            current_value = self.assert_get(param)
            config_change = current_value != value

            log.debug("current value: %s new value: %s, config_change: %s", current_value, value, config_change)
            self.assert_set(param, value, True)
            self.assert_get(param, value)

            time.sleep(1)
            events = self.get_events(DriverAsyncEvent.CONFIG_CHANGE)

            log.debug("got config change events: %d", len(events))
            if(config_change):
                self.assertTrue(len(events) > 0)
            else:
                self.assertEqual(len(events), 0)

            # Let's set it again.  This time we know it shouldn't generate a
            # config change event
            self.clear_events()
            self.assert_set(param, value, True)
            time.sleep(1)
            events = self.get_events(DriverAsyncEvent.CONFIG_CHANGE)
            log.debug("pass #2 got config change events: %d", len(events))
            self.assertEqual(len(events), 0)

            self.assert_get(param, value)

    def assert_set_bulk(self, param_dict):
        """
        Verify we can bulk set parameters.  First bulk set the parameters and
        then verify with individual gets.
        @param param_dict: dictionary with parameter as key with it's value.
        """
        self.assertIsInstance(param_dict, dict)

        reply = self.driver_client.cmd_dvr('set_resource', param_dict)
        self.assertIsNone(reply, None)
        
        for (key, value) in param_dict.items():
            self.assert_get(key, value)

    def assert_set_bulk_exception(self, param_dict, error_regex=None, exception_class=InstrumentParameterException):
        """
        Verify a bulk set raises an exception
        then verify with individual gets.
        @param param_dict: dictionary with parameter as key with it's value.
        @param error_regex: error message pattern to match
        @param exception_class: class of the exception raised
        """
        try:
            self.assert_set_bulk(param_dict)
        except Exception as e:
            if(self._driver_exception_match(e, exception_class, error_regex)):
                log.debug("Expected exception raised: %s", e)
                return
            else:
                self.fail("Unexpected exception: %s" % e)

        # If we have made it this far then no exception was raised
        self.fail("No exception raised")

    def assert_set_exception(self, param, value='dummyvalue', error_regex=None, exception_class=InstrumentParameterException):
        """
        Verify that a set command raises an exception on set.
        @param param: parameter to set
        @param value: what to set the parameter too
        @param error_regex: error message pattern to match
        @param exception_class: class of the exception raised
        """
        try:
            reply = self.driver_client.cmd_dvr('set_resource', {param: value})
            self.assert_set(param, value)
        except Exception as e:
            if(self._driver_exception_match(e, exception_class, error_regex)):
                log.debug("Expected exception raised: %s", e)
                return
            else:
                self.fail("Unexpected exception: %s" % e)

        # If we have made it this far then no exception was raised
        self.fail("No exception raised")
    
    def assert_ion_exception(self, ex, call, *args):
        """
        Take a generic ION exception that comes in as a BadRequest, parse it
        and verify that it is the correct type of exception. This gets around
        the hiding of exceptions that the ION system does.
        @param ex The exception we are expecting
        @param call The method to call
        @param args The args to add to that call to get it to go
        """
        try:
            call(*args)
        except BadRequest as badreq:
            if(self._driver_exception_match(badreq, ex)):
                log.debug("Expected exception raised: %s", ex)
                return
        except ResourceError as e:
            if(self._driver_exception_match(e, ex)):
                log.debug("Expected exception raised as ResourceError: %s", ex)
                return
        except Timeout as e:
            if(self._driver_exception_match(e, ex)):
                log.debug("Expected exception raised as Timeout: %s", ex)
                return
        except ServerError as e:
            if(self._driver_exception_match(e, ex)):
                log.debug("Expected exception raised as ServerError: %s", ex)
                return
        except Conflict as e:
            if(self._driver_exception_match(e, ex)):
                log.debug("Expected exception raised as Conflict: %s", ex)
                return
        except Exception as e:
            log.debug("Exception type: %s", type(e))
            self.fail("Call returned bad exception: %s of type %s" % (e, type(e)))

    def _driver_exception_match(self, ion_exception, expected_exception, error_regex=None):
        """
        This will attempt to verify the ion exception raised was generated from the
        instrument driver exception we expected to see.  We do this by examining the
        value of the exception and attempt to parse it.  The format should be:
        code - DriverExceptionName: error message
        @param ion_exception: The ion exception that was raised
        @param expected_exception:  The instrument driver exception we should see
        @param regex: regular express to match the error message
        @return: True if a match otherwise False
        """
        pattern = r'(\d{3}) - (\w+): (.*)'
        matcher = re.compile(pattern)
        match = re.search(matcher, str(ion_exception))

        if(match):
            log.debug("Exception code: %s, type: %s, value: %s", match.group(1), match.group(2), match.group(3))
            log.debug("Expected exception type: %s", expected_exception.__name__)

            if(expected_exception.__name__ != match.group(2)):
                log.error("Exception type mismatch %s != %s", expected_exception.__name__, match.group(2))
                return False

            if(error_regex != None):
                log.debug("Checking for a value match: %s", error_regex)
                matcher = re.compile(error_regex)
                if(not matcher.search(match.group(3))):
                    log.error("value pattern mismatch %s", match.group(3))
                    return False
        else:
            log.error("Failed to match driver exception pattern")
            return False

        return True

    def assert_set_readonly(self, param, value='dummyvalue', exception_class=InstrumentParameterException):
        """
        Verify that a set command raises an exception on set.
        @param param: parameter to set
        @param value: what to set the parameter too
        """
        self.assert_set_exception(param, value, exception_class=exception_class)

    def assert_driver_command(self, command, expected=None, regex=None, value_function=None, state=None, delay=0, regex_options=re.DOTALL, assert_function=None):
        """
        Verify that we can run a command and that the reply matches if we have
        passed on in.  If we couldn't execute a command we assume an exception
        will be thrown.
        @param command: driver command to execute
        @param expected: expected reply from the command
        @param regex: regex to match reply
        @param value_function: function that will return a value to be tested
        @param state: desired protocol state after the command is run.
        @param delay: how long to wait, in seconds, after the command is executed before we can run tests
        @param regex_options: options to pass to the regular expression compile
        @param assert_function: assert method to call
        """
        # Execute the command
        reply = self.driver_client.cmd_dvr('execute_resource', command, )
        log.debug("Execute driver command: %s", command)
        log.debug("Reply type: %s", type(reply))

        if(delay):
            log.debug("sleeping for a bit: %d", delay)
            time.sleep(delay)

        # Get the value to check in the reply
        if(reply != None):
            if(value_function == None):
                self.assertIsInstance(reply, tuple)
                value = reply[1]
            else:
                value = value_function(reply)

        if(expected != None):
            log.debug("command reply: %s", value)
            self.assertIsNotNone(value)
            self.assertEqual(value, expected)

        if(regex != None):
            log.debug("command reply: %s", value)
            self.assertIsNotNone(value)
            compiled = re.compile(regex, regex_options)
            self.assertRegexpMatches(value, compiled)

        if(state != None):
            self.assert_current_state(state)

    def assert_driver_command_exception(self, command, error_regex=None, exception_class=InstrumentStateException):
        """
        Verify a driver command throws an exception
        then verify with individual gets.
        @param command: driver command to execute
        @param error_regex: error message pattern to match
        @param exception_class: class of the exception raised
        """
        try:
            self.driver_client.cmd_dvr(command)
        except Exception as e:
            if(self._driver_exception_match(e, exception_class, error_regex)):
                log.debug("Expected exception raised: %s", e)
                return
            else:
                self.fail("Unexpected exception: %s" % e)

        # If we have made it this far then no exception was raised
        self.fail("No exception raised")

    def assert_particle_generation(self, command, particle_type, particle_callback, delay=1, timeout=None):
        """
        Verify we can generate a particle via a command.
        @param command: command used to generate the particle
        @param particle_type: particle type we are looking for
        @param particle_callback: callback used to validate the particle
        @param timeout: command timeout
        """
        self.assert_driver_command(command, delay=delay)

        samples = self.get_sample_events(particle_type)
        self.assertGreaterEqual(len(samples), 1)

        sample = samples.pop()
        self.assertIsNotNone(sample)

        value = sample.get('value')
        self.assertIsNotNone(value)

        particle = json.loads(value)
        self.assertIsNotNone(particle)

        particle_callback(particle)

    def assert_async_particle_generation(self, particle_type, particle_callback, particle_count = 1, timeout=10):
        """
        Watch the event queue for a published data particles.
        @param particle_type: particle type we are looking for
        @param particle_callback: callback used to validate the particle
        @param timeout: how long should we wait for a particle
        """
        end_time = time.time() + timeout
        samples = []
        count = 0

        while(count < particle_count):
            samples = self.get_sample_events(particle_type)
            log.debug("Found %d samples, seen %d", len(samples), count)
            if(len(samples) >= 1):
                sample = samples.pop()
                self.assertIsNotNone(sample)

                value = sample.get('value')
                self.assertIsNotNone(value)

                particle = json.loads(value)
                self.assertIsNotNone(particle)

                # So we have found one particle and verified it.  We are done here!
                particle_callback(particle)

                count += 1

            self.assertGreater(end_time, time.time(), msg="Timeout waiting for sample")
            time.sleep(.3)

    def assert_scheduled_event(self, job_name, assert_callback=None, autosample_command=None, delay=5):
        """
        Verify that a scheduled event can be triggered and use the
        assert callback to verify that it worked. If an auto sample command
        is passed then put the driver in streaming mode.  When transitioning
        to streaming you may need to increase the delay.
        @param job_name: name of the job to schedule
        @param assert_callback: verification callback
        @param autosample_command: command to put us in autosample mode
        @param delay: time to wait before the event is triggered in seconds
        """
        # Build a scheduled job for 'delay' seconds from now
        dt = datetime.datetime.now() + datetime.timedelta(0,delay)

        scheduler_config = {
            DriverSchedulerConfigKey.TRIGGER: {
                DriverSchedulerConfigKey.TRIGGER_TYPE: TriggerType.ABSOLUTE,
                DriverSchedulerConfigKey.DATE: "%s" % dt
            }
        }
        # get the current driver configuration
        config = self.driver_client.cmd_dvr('get_init_params')

        # Add the scheduled job
        if(not config):
            config = {}
        if(not config.get(DriverStartupConfigKey.SCHEDULER)):
            config[DriverStartupConfigKey.SCHEDULER] = {}
        config[DriverStartupConfigKey.SCHEDULER][job_name] = scheduler_config

        # Currently the only way to setup schedulers is via the startup config
        # mechanism.  We may need to expose scheduler specific capability in the
        # future, but this should work in the intrum.
        self.driver_client.cmd_dvr('set_init_params', config)
        log.debug("SET CONFIG, set_init_params: %s", config)

        # Walk the driver to command mode.
        self.assert_initialize_driver()

        # We explicitly call apply startup params because we don't know if the
        # driver does it for us.  It should, but it is tested in another test.
        self.driver_client.cmd_dvr('apply_startup_params')
        # Transition to autosample if command supplied
        if(autosample_command):
            self.assert_driver_command(autosample_command)

        # Ensure we have at least 5 seconds before the event should fire
        safe_time = datetime.datetime.now() + datetime.timedelta(0,5)
        self.assertGreaterEqual(dt, safe_time, msg="Trigger time already in the past. Increase your delay")
        time.sleep(2)

        # Now verify that the job is triggered and it does what we think it should
        if(assert_callback):
            log.debug("Asserting callback now")
            assert_callback()

    ###
    #   Common Integration Tests
    ###
    def test_driver_process(self):
        """
        @Brief Test for correct launch of driver process and communications, including asynchronous driver events.
        """
        log.info("Ensuring driver process was started properly ...")
        
        # Verify processes exist.
        self.assertNotEqual(self.driver_process, None)
        drv_pid = self.driver_process.getpid()
        self.assertTrue(isinstance(drv_pid, int))
        
        self.assertNotEqual(self.port_agent, None)
        pagent_pid = self.port_agent.get_pid()
        self.assertTrue(isinstance(pagent_pid, int))
        
        # Send a test message to the process interface, confirm result.
        log.debug("before 'process_echo'")
        reply = self.driver_client.cmd_dvr('process_echo')
        log.debug("after 'process_echo'")
        self.assert_(reply.startswith('ping from resource ppid:'))

        reply = self.driver_client.cmd_dvr('driver_ping', 'foo')
        self.assert_(reply.startswith('driver_ping: foo'))

        # Test the driver is in state unconfigured.
        # TODO: Add this test back in after driver code is merged from coi-services
        #state = self.driver_client.cmd_dvr('get_current_state')
        #self.assertEqual(state, DriverConnectionState.UNCONFIGURED)
                
        # Test the event thread publishes and client side picks up events.
        events = [
            'I am important event #1!',
            'And I am important event #2!'
            ]
        reply = self.driver_client.cmd_dvr('test_events', events=events)
        gevent.sleep(1)
        
        # Confirm the events received are as expected.
        self.assertEqual(self.events, events)

        # Test the exception mechanism.
        with self.assertRaises(ResourceError):
            exception_str = 'Oh no, something bad happened!'
            reply = self.driver_client.cmd_dvr('test_exceptions', exception_str)

    def test_disconnect(self):
        """
        Test that we can disconnect from a driver
        """
        self.assert_initialize_driver()

        reply = self.driver_client.cmd_dvr('disconnect')
        self.assertEqual(reply, None)

        self.assert_current_state(DriverConnectionState.DISCONNECTED)


class InstrumentDriverQualificationTestCase(InstrumentDriverTestCase):
    def setUp(self):
        """
        @brief Setup test cases.
        """
        InstrumentDriverTestCase.setUp(self)

        self.init_port_agent()
        self.instrument_agent_manager = InstrumentAgentClient()
        self.instrument_agent_manager.start_container(deploy_file=self.test_config.container_deploy_file)

        self.container = self.instrument_agent_manager.container

        log.debug("Packet Config: %s", self.test_config.agent_packet_config)
        self.data_subscribers = InstrumentAgentDataSubscribers(
            packet_config=self.test_config.agent_packet_config,
        )
        self.event_subscribers = InstrumentAgentEventSubscribers(instrument_agent_resource_id=self.test_config.agent_resource_id)

        self.init_instrument_agent_client()

        self.event_subscribers.events_received = []
        self.data_subscribers.start_data_subscribers()

        log.debug("********* setUp complete.  Begin Testing *********")

    def tearDown(self):
        """
        @brief Test teardown
        """
        log.debug("InstrumentDriverQualificationTestCase tearDown")

        self.assert_reset()
        self.instrument_agent_manager.stop_container()
        self.event_subscribers.stop()
        self.data_subscribers.stop_data_subscribers()
        InstrumentDriverTestCase.tearDown(self)

    def init_instrument_agent_client(self):
        log.info("Start Instrument Agent Client")

        # Driver config
        driver_config = {
            'dvr_mod' : self.test_config.driver_module,
            'dvr_cls' : self.test_config.driver_class,
            'workdir' : self.test_config.working_dir,
            'process_type' : (self.test_config.driver_process_type,),
            'comms_config' : self.port_agent_comm_config(),
            'startup_config' : self.test_config.driver_startup_config
        }

        # Create agent config.
        agent_config = {
            'driver_config' : driver_config,
            'stream_config' : self.data_subscribers.stream_config,
            'agent'         : {'resource_id': self.test_config.agent_resource_id},
            'test_mode' : True  ## Enable a poison pill. If the spawning process dies
            ## shutdown the daemon process.
        }

        log.debug("Agent Config: %s", agent_config)

        # Start instrument agent client.
        self.instrument_agent_manager.start_client(
            name=self.test_config.agent_name,
            module=self.test_config.agent_module,
            cls=self.test_config.agent_class,
            config=agent_config,
            resource_id=self.test_config.agent_resource_id,
            deploy_file=self.test_config.container_deploy_file
        )

        self.instrument_agent_client = self.instrument_agent_manager.instrument_agent_client

    def _common_agent_commands(self, agent_state):
        '''
        list of common agent parameters for a agent state
        @return: list of agent parameters
        @raise: KeyError for undefined agent state
        '''
        capabilities = {
            ResourceAgentState.UNINITIALIZED: [
                ResourceAgentEvent.INITIALIZE
            ],
            ResourceAgentState.COMMAND: [
                ResourceAgentEvent.CLEAR,
                ResourceAgentEvent.RESET,
                ResourceAgentEvent.GO_DIRECT_ACCESS,
                ResourceAgentEvent.GO_INACTIVE,
                ResourceAgentEvent.PAUSE
            ],
            ResourceAgentState.STREAMING: [
                ResourceAgentEvent.RESET,
                ResourceAgentEvent.GO_INACTIVE
            ],

            ResourceAgentState.DIRECT_ACCESS: [
                ResourceAgentEvent.GO_COMMAND
            ]
        }

        return capabilities[agent_state]

    def _common_da_resource_commands(self):
        """
        return a list of the common resource commands for DA
        @return: list of da commands
        """
        return [
        ]

    def _common_agent_parameters(self):
        '''
        list of common agent parameters
        @return: list of agent parameters
        '''
        return ['aggstatus', 'alerts', 'example', 'pubrate', 'streams']

    def assert_agent_state(self, target_state):
        """
        Verify the current agent state
        @param target_state: What we expect the agent state to be
        """
        state = self.instrument_agent_client.get_agent_state()
        self.assertEqual(state, target_state)

    def assert_resource_state(self, target_state):
        """
        Verify the current resource state
        @param target_state: What we expect the resource state to be
        """
        state = self.instrument_agent_client.get_resource_state()
        self.assertEqual(state, target_state)

    def assert_agent_command(self, command, args=None, timeout=None):
        """
        Verify an agent command throws an exception
        @param command: driver command to execute
        @param args: kwargs to pass to the agent command object
        """
        cmd = AgentCommand(command=command, kwargs=args)
        retval = self.instrument_agent_client.execute_agent(cmd, timeout=timeout)

    def assert_execute_resource(self, command, args=None, timeout=None):
        """
        Verify an agent command throws an exception
        @param command: driver command to execute
        @param args: kwargs to pass to the agent command object
        """
        cmd = AgentCommand(command=command, kwargs=args)
        return self.instrument_agent_client.execute_resource(cmd, timeout=timeout)

    def assert_resource_command(self, command, args=None, expected=None, regex=None, value_function=None, agent_state=None, resource_state=None, delay=0):
        """
        Verify that we can run a command and that the reply matches if we have
        passed on in.  If we couldn't execute a command we assume an exception
        will be thrown.
        @param command: driver command to execute
        @param expected: expected reply from the command
        @param regex: regex to match reply
        """
        # Execute the command
        reply = self.assert_execute_resource(command, args)
        value = None

        if(delay):
            log.debug("sleeping for a bit: %d", delay)
            time.sleep(delay)

        # Get the value to check in the reply
        if(reply != None):
            if(value_function == None):
                self.assertIsInstance(reply, AgentCommandResult)
                log.debug("AAResult: %s", reply)
                value = reply['result']
            else:
                value = value_function(reply)

        if(expected != None):
            log.debug("command reply: %s", value)
            self.assertIsNotNone(value)
            self.assertEqual(value, expected)

        if(regex != None):
            log.debug("command reply: %s", value)
            self.assertIsNotNone(value)
            self.assertRegexpMatches(value, regex)

        if(agent_state != None):
            self.assert_agent_state(agent_state)

        if(resource_state != None):
            self.assert_resource_state(resource_state)

    def assert_agent_command_exception(self, command, error_regex=None, exception_class=InstrumentStateException, timeout=None):
        """
        Verify an agent command throws an exception
        @param command: driver command to execute
        @param error_regex: error message pattern to match
        @param exception_class: class of the exception raised
        """
        if(error_regex):
            with self.assertRaisesRegexp(exception_class, error_regex):
                cmd = AgentCommand(command=command)
                retval = self.instrument_agent_client.execute_agent(cmd, timeout=timeout)
        else:
            with self.assertRaises(exception_class):
                cmd = AgentCommand(command=command)
                retval = self.instrument_agent_client.execute_agent(cmd, timeout=timeout)

    def assert_v1_particle_headers(self, sample_dict):
        """
        Assert that a particle's header fields are valid and sufficiently
        complete for a basic particle.
        @param sample_dict The python dictionary form of a particle
        """
        self.assertTrue(isinstance(sample_dict, dict)) 
        self.assertTrue(sample_dict[DataParticleKey.STREAM_NAME],
            DataParticleValue.PARSED)
        self.assertTrue(sample_dict[DataParticleKey.PKT_FORMAT_ID],
            DataParticleValue.JSON_DATA)
        self.assertTrue(sample_dict[DataParticleKey.PKT_VERSION], 1)
        self.assertTrue(isinstance(sample_dict[DataParticleKey.VALUES],
            list))
        self.assertTrue(isinstance(sample_dict.get(DataParticleKey.DRIVER_TIMESTAMP), float))
        self.assertTrue(sample_dict.get(DataParticleKey.PREFERRED_TIMESTAMP))


    def assert_capabilities(self, capabilities):
        '''
        Verify that all capabilities are available for a give state

        @todo: Currently resource interface not implemented because it requires
               a submodule update and some of the submodules are in release
               states.  So for now, no resource interfaces

        @param: dictionary of all the different capability types that are
        supposed to be there. i.e.
        {
          agent_command = ['DO_MY_COMMAND'],
          agent_parameter = ['foo'],
          resource_command = None,
          resource_interface = None,
          resource_parameter = None,
        }
        '''
        def sort_capabilities(caps_list):
            '''
            sort a return value into capability buckets.
            @retval agt_cmds, agt_pars, res_cmds, res_iface, res_pars
            '''
            agt_cmds = []
            agt_pars = []
            res_cmds = []
            res_iface = []
            res_pars = []

            if len(caps_list)>0 and isinstance(caps_list[0], AgentCapability):
                agt_cmds = [x.name for x in caps_list if x.cap_type==CapabilityType.AGT_CMD]
                agt_pars = [x.name for x in caps_list if x.cap_type==CapabilityType.AGT_PAR]
                res_cmds = [x.name for x in caps_list if x.cap_type==CapabilityType.RES_CMD]
                #res_iface = [x.name for x in caps_list if x.cap_type==CapabilityType.RES_IFACE]
                res_pars = [x.name for x in caps_list if x.cap_type==CapabilityType.RES_PAR]

            elif len(caps_list)>0 and isinstance(caps_list[0], dict):
                agt_cmds = [x['name'] for x in caps_list if x['cap_type']==CapabilityType.AGT_CMD]
                agt_pars = [x['name'] for x in caps_list if x['cap_type']==CapabilityType.AGT_PAR]
                res_cmds = [x['name'] for x in caps_list if x['cap_type']==CapabilityType.RES_CMD]
                #res_iface = [x['name'] for x in caps_list if x['cap_type']==CapabilityType.RES_IFACE]
                res_pars = [x['name'] for x in caps_list if x['cap_type']==CapabilityType.RES_PAR]

            agt_cmds.sort()
            agt_pars.sort()
            res_cmds.sort()
            res_iface.sort()
            res_pars.sort()
            
            return agt_cmds, agt_pars, res_cmds, res_iface, res_pars

        if(not capabilities.get(AgentCapabilityType.AGENT_COMMAND)):
            capabilities[AgentCapabilityType.AGENT_COMMAND] = []
        if(not capabilities.get(AgentCapabilityType.AGENT_PARAMETER)):
            capabilities[AgentCapabilityType.AGENT_PARAMETER] = []
        if(not capabilities.get(AgentCapabilityType.RESOURCE_COMMAND)):
            capabilities[AgentCapabilityType.RESOURCE_COMMAND] = []
        if(not capabilities.get(AgentCapabilityType.RESOURCE_INTERFACE)):
            capabilities[AgentCapabilityType.RESOURCE_INTERFACE] = []
        if(not capabilities.get(AgentCapabilityType.RESOURCE_PARAMETER)):
            capabilities[AgentCapabilityType.RESOURCE_PARAMETER] = []
        
        
        expected_agent_cmd = capabilities.get(AgentCapabilityType.AGENT_COMMAND)
        expected_agent_cmd.sort()
        expected_agent_param = self._common_agent_parameters()
        #expected_agent_param = capabilities.get(AgentCapabilityType.AGENT_PARAMETER)
        expected_agent_param.sort()
        expected_res_cmd = capabilities.get(AgentCapabilityType.RESOURCE_COMMAND)
        expected_res_cmd.sort()
        expected_res_param = capabilities.get(AgentCapabilityType.RESOURCE_PARAMETER)
        expected_res_param.sort()
        expected_res_int = capabilities.get(AgentCapabilityType.RESOURCE_INTERFACE)
        expected_res_int.sort()

        # go get the active capabilities
        retval = self.instrument_agent_client.get_capabilities()
        agt_cmds, agt_pars, res_cmds, res_iface, res_pars = sort_capabilities(retval)

        log.debug("Agent Commands: %s ", str(agt_cmds))
        log.debug("Compared to: %s", expected_agent_cmd)
        log.debug("Agent Parameters: %s ", str(agt_pars))
        log.debug("Compared to: %s", expected_agent_param)
        log.debug("Resource Commands: %s ", str(res_cmds))
        log.debug("Compared to: %s", expected_res_cmd)
        log.debug("Resource Interface: %s ", str(res_iface))
        log.debug("Compared to: %s", expected_res_int)
        log.debug("Resource Parameter: %s ", str(res_pars))
        log.debug("Compared to: %s", expected_res_param)

        # Compare to what we are supposed to have
        self.assertEqual(expected_agent_cmd, agt_cmds)
        self.assertEqual(expected_agent_param, agt_pars)
        self.assertEqual(expected_res_cmd, res_cmds)
        self.assertEqual(expected_res_int, res_iface)
        self.assertEqual(expected_res_param, res_pars)

    def assert_sample_polled(self, sample_data_assert, sample_queue, timeout = 10):
        """
        Test observatory polling function.

        Verifies the acquire_status command.
        """
        self.assert_enter_command_mode()
        self.assert_particle_polled(DriverEvent.ACQUIRE_SAMPLE, sample_data_assert, sample_queue, timeout, 3)

    def assert_particle_polled(self, command, data_particle_assert, sample_queue, timeout=10, sample_count=1):
        """
        Verify that a command generates the expected data particle
        @param command: command to execute that will generate the particle
        @param data_particle_assert: callback to assert method to verify the particle
        @param sample_queue: sample queue to watch for particles
        @param timeout: max time to wait for samples
        @param sample_count: how many times to call the command
        """
        # make sure there aren't any junk samples in the parsed
        # data queue.
        log.debug("Acqire Sample")
        self.data_subscribers.clear_sample_queue(sample_queue)

        for i in range(0, sample_count):
            cmd = AgentCommand(command=command)
            reply = self.instrument_agent_client.execute_resource(cmd, timeout=timeout)
        # Watch the parsed data queue and return once three samples
        # have been read or the default timeout has been reached.
        samples = self.data_subscribers.get_samples(sample_queue, sample_count, timeout=timeout)
        self.assertGreaterEqual(len(samples), sample_count)
        log.trace("SAMPLE: %s", samples)

        # Verify
        for sample in samples:
            data_particle_assert(sample)

    def assert_sample_autosample(self, sample_data_assert, sample_queue,
                                 timeout=GO_ACTIVE_TIMEOUT, sample_count=3):
        """
        Test instrument driver execute interface to start and stop streaming
        mode.

        This command is only useful for testing one stream produced in
        streaming mode at a time.  If your driver has multiple streams
        then you will need to call this method more than once or use a
        different test.
        """
        self.assert_enter_command_mode()

        # Begin streaming.
        self.assert_start_autosample()

        self.assert_particle_async(sample_queue, sample_data_assert, sample_count, timeout)

        # Halt streaming.
        self.assert_stop_autosample()

    def assert_particle_async(self, particle_type, particle_callback, particle_count = 1, timeout=10):
        """
        verify that a particle is generated
        @param particle_type: the queue to watch for samples
        @param particle_callback: method to verify the particle
        @param particle_count: how many samples to read
        @param timeout: how long to wait for the samples to complete
        """
        self.data_subscribers.start_data_subscribers()
        self.addCleanup(self.data_subscribers.stop_data_subscribers)

        self.data_subscribers.clear_sample_queue(particle_type)

        samples = self.data_subscribers.get_samples(particle_type, particle_count, timeout=timeout)
        self.assertGreaterEqual(len(samples), particle_count)

        # Assert we got 3 samples.
        for sample in samples:
            log.debug("SAMPLE: %s", sample)
            particle_callback(sample)

    def assert_sample_async(self, sampleDataAssert, sampleQueue,
                                  timeout=GO_ACTIVE_TIMEOUT, sample_count=1):
        """
        Watch the data queue for sample data.

        This command is only useful for testing one stream produced in
        streaming mode at a time.  If your driver has multiple streams
        then you will need to call this method more than once or use a
        different test.
        """
        self.data_subscribers.start_data_subscribers()
        self.addCleanup(self.data_subscribers.stop_data_subscribers)

        self.data_subscribers.clear_sample_queue(sampleQueue)

        samples = self.data_subscribers.get_samples(sampleQueue, sample_count, timeout = timeout)
        self.assertGreaterEqual(len(samples), sample_count)

        for s in samples:
            log.debug("SAMPLE: %s", s)
            sampleDataAssert(s)

    def assert_reset(self):
        '''
        Exist active state
        '''
        log.debug("Reset Agent Now!")

        state = self.instrument_agent_client.get_agent_state()
        log.debug("Current State: %s", state)

        if(state == ResourceAgentState.DIRECT_ACCESS):
            self.assert_direct_access_stop_telnet()

        # reset the instrument if it has been initialized
        if(state != ResourceAgentState.UNINITIALIZED):
            self.assert_agent_command(ResourceAgentEvent.RESET)
            self.assert_agent_state(ResourceAgentState.UNINITIALIZED)

        state = self.instrument_agent_client.get_agent_state()
        log.debug("Reset State: %s", state)

    def assert_get_parameter(self, name, value):
        '''
        verify that parameters are got correctly.  Assumes we are in command mode.
        '''
        getParams = [ name ]

        result = self.instrument_agent_client.get_resource(getParams,
                                                           timeout=GET_TIMEOUT)

        self.assertEqual(result[name], value)

    def assert_set_parameter(self, name, value, verify=True):
        '''
        verify that parameters are set correctly.  Assumes we are in command mode.
        '''
        setParams = { name : value }
        getParams = [ name ]

        self.instrument_agent_client.set_resource(setParams, timeout=SET_TIMEOUT)

        if(verify):
            result = self.instrument_agent_client.get_resource(getParams, timeout=GET_TIMEOUT)
            self.assertEqual(result[name], value)

    def assert_read_only_parameter(self, name, value):
        '''
        verify that parameters are read only.  Ensure an exception is thrown
        when set is called and that the value returned is the same as the
        passed in value.
        '''
        setParams = { name : value }
        getParams = [ name ]

        # Call set, but verify the command failed.
        #self.instrument_agent_client.set_resource(setParams)

        # Call get and verify the value is correct.
        #result = self.instrument_agent_client.get_resource(getParams)
        #self.assertEqual(result[name], value)

    def assert_stop_autosample(self, timeout=GO_ACTIVE_TIMEOUT):
        '''
        Enter autosample mode from command
        '''
        self.assert_agent_state(ResourceAgentState.STREAMING)

        # Stop streaming.
        cmd = AgentCommand(command=DriverEvent.STOP_AUTOSAMPLE)
        retval = self.instrument_agent_client.execute_resource(cmd, timeout=timeout)

        self.assert_agent_state(ResourceAgentState.COMMAND)

    def assert_start_autosample(self, timeout=GO_ACTIVE_TIMEOUT):
        '''
        Enter autosample mode from command
        '''
        res_state = self.instrument_agent_client.get_resource_state()
        self.assertEqual(res_state, DriverProtocolState.COMMAND)

        # Begin streaming.
        cmd = AgentCommand(command=DriverEvent.START_AUTOSAMPLE)
        retval = self.instrument_agent_client.execute_resource(cmd, timeout=timeout)

        state = self.instrument_agent_client.get_agent_state()
        self.assertEqual(state, ResourceAgentState.STREAMING)

    def assert_enter_command_mode(self, timeout=GO_ACTIVE_TIMEOUT):
        '''
        Walk through IA states to get to command mode from uninitialized
        '''
        state = self.instrument_agent_client.get_agent_state()
        if state == ResourceAgentState.UNINITIALIZED:

            with self.assertRaises(Conflict):
                res_state = self.instrument_agent_client.get_resource_state()

            cmd = AgentCommand(command=ResourceAgentEvent.INITIALIZE)
            retval = self.instrument_agent_client.execute_agent(cmd, timeout=timeout)
            state = self.instrument_agent_client.get_agent_state()
            self.assertEqual(state, ResourceAgentState.INACTIVE)
            log.info("Sent INITIALIZE; IA state = %s", state)
    
            res_state = self.instrument_agent_client.get_resource_state()
            self.assertEqual(res_state, DriverConnectionState.UNCONFIGURED)
    
            cmd = AgentCommand(command=ResourceAgentEvent.GO_ACTIVE)
            retval = self.instrument_agent_client.execute_agent(cmd, timeout=timeout)
            state = self.instrument_agent_client.get_agent_state()
            log.info("Sent GO_ACTIVE; IA state = %s", state)

        # The instrument is in autosample; take it out of autosample,
        # which will cause the driver and agent to transition to COMMAND
        if state == ResourceAgentState.STREAMING:
            self.assert_stop_autosample()
        elif state == ResourceAgentState.IDLE:
            cmd = AgentCommand(command=ResourceAgentEvent.RUN)
            retval = self.instrument_agent_client.execute_agent(cmd)


        state = self.instrument_agent_client.get_agent_state()
        log.info("Sent RUN; IA state = %s", state)
        self.assertEqual(state, ResourceAgentState.COMMAND)

        res_state = self.instrument_agent_client.get_resource_state()
        self.assertEqual(res_state, DriverProtocolState.COMMAND)

    def assert_direct_access_start_telnet(self, session_timeout=60, inactivity_timeout=60, timeout=GO_ACTIVE_TIMEOUT):
        """
        @brief This test manually tests that the Instrument Driver properly supports direct access to the physical instrument. (telnet mode)
        """
        self.assert_enter_command_mode()

        # Direct access configurations
        args={'session_type':DirectAccessTypes.telnet,
              'inactivity_timeout': inactivity_timeout,
              'session_timeout': session_timeout}
        
        #if inactivity_timeout != None: args['inactivity_timeout'] = inactivity_timeout
        #if session_timeout != None: args['session_timeout'] = session_timeout

        log.debug("DA startup parameters: %s", args)

        cmd = AgentCommand(command=ResourceAgentEvent.GO_DIRECT_ACCESS, kwargs=args)
        retval = self.instrument_agent_client.execute_agent(cmd, timeout=timeout)
        log.warn("go_direct_access retval=" + str(retval.result))

        state = self.instrument_agent_client.get_agent_state()
        self.assertEqual(state, ResourceAgentState.DIRECT_ACCESS)
        # start 'telnet' client with returned address and port
        self.tcp_client = TcpClient(retval.result['ip_address'], retval.result['port'])

        self.assertTrue(self.tcp_client.expect("Username: " ))
        self.tcp_client.send_data("bob\r\n")

        self.assertTrue(self.tcp_client.expect("token: "))
        self.tcp_client.send_data(retval.result['token'] + "\r\n",)

        self.assertTrue(self.tcp_client.telnet_handshake())

        self.assertTrue(self.tcp_client.expect("connected\r\n"))
        
    def assert_direct_access_stop_telnet(self, timeout=GO_ACTIVE_TIMEOUT):
        '''
        Exit out of direct access mode.  We do this by simply changing
        state to command mode.
        @return:
        '''
        log.debug("Stopping Direct Access")
        state = self.instrument_agent_client.get_agent_state()
        self.assertEqual(state, ResourceAgentState.DIRECT_ACCESS)

        log.debug("Stopping Direct Access: Send Go Command")
        cmd = AgentCommand(command=ResourceAgentEvent.GO_COMMAND)
        retval = self.instrument_agent_client.execute_agent(cmd, timeout=timeout) # ~9s to run

        log.debug("Stopping Direct Access: Checking agent state")
        state = self.instrument_agent_client.get_agent_state()
        self.assertNotEqual(state, ResourceAgentState.DIRECT_ACCESS)

    def assert_switch_driver_state(self, command, result_state):
        '''
        Transition to a new driver state using command passed.
        @param command: protocol event used to transition state
        @param result_state: final protocol state
        '''
        cmd = AgentCommand(command=command)
        retval = self.instrument_agent_client.execute_resource(cmd)

        res_state = self.instrument_agent_client.get_resource_state()
        self.assertEqual(res_state, result_state)

    def assert_switch_state(self, command, expected_agent_state, expected_resource_state=None, timeout=GO_ACTIVE_TIMEOUT):
        """
        Command the agent to do something, then verify the agent state ofter the command completes.
        If a resource state is sent in then verify that as well.
        @param command: command to execute
        @param expected_agent_state: either an element or list of agent states
        @param expected_resource_state: optional resource state
        """
        cmd = AgentCommand(command=command)
        retval = self.instrument_agent_client.execute_agent(cmd, timeout=timeout)

        if(isinstance(expected_agent_state, list)):
            expected_state = expected_agent_state
        else:
            expected_state = [expected_agent_state]

        agent_state = self.instrument_agent_client.get_agent_state()
        self.assertIn(agent_state, expected_state)

        if(expected_resource_state != None):
            res_state = self.instrument_agent_client.get_resource_state()
            self.assertEqual(res_state, expected_resource_state)

    def assert_state_change(self, target_agent_state, target_resource_state, timeout):
        """
        Verify the agent and resource states change as expected within the timeout
        Fail if the state doesn't change to the expected state.
        @param target_agent_state: State we expect the agent to be in
        @param target_resource_state: State we expect the protocol to be in
        @param timeout: how long to wait for the driver to change states
        """
        end_time = time.time() + timeout
        agent_state = None
        resource_state = None

        while(time.time() <= end_time):
            agent_state = self.instrument_agent_client.get_agent_state()

            resource_state = self.instrument_agent_client.get_resource_state(timeout=90)
            log.error("Current agent state: %s", agent_state)
            log.error("Current resource state: %s", resource_state)

            if(agent_state == target_agent_state and resource_state == target_resource_state):
                log.debug("Current state match: %s %s", agent_state, resource_state)
                return
            log.debug("state mismatch, waiting for state to transition. Current time: %s, end time: %s",
                      time.time(), end_time)
            gevent.sleep(3)

        if(agent_state != target_agent_state):
            log.error("Failed to transition agent state to %s, current state: %s", target_agent_state, agent_state)

        if(resource_state != target_resource_state):
            log.error("Failed to transition resource state to %s, current state: %s", target_resource_state, resource_state)

        self.fail("Failed to transition state")

    def assert_discover(self, expected_agent_state, expected_resource_state=None):
        """
        Walk an agent through go active and verify the resource state.
        @return:
        """
        state = self.instrument_agent_client.get_agent_state()
        self.assertEqual(state, ResourceAgentState.UNINITIALIZED)

        self.assert_switch_state(ResourceAgentEvent.INITIALIZE, ResourceAgentState.INACTIVE, DriverConnectionState.UNCONFIGURED)

        # Looks like some drivers go directly to streaming after a run.  Is this correct behavior.
        self.assert_switch_state(ResourceAgentEvent.GO_ACTIVE, [ResourceAgentState.IDLE, ResourceAgentState.STREAMING])

        if(self.instrument_agent_client.get_agent_state() == ResourceAgentState.IDLE):
            self.assert_switch_state(ResourceAgentEvent.RUN, expected_agent_state, expected_resource_state)

    def test_discover(self):
        """
        verify we can discover our instrument state from streaming and autosample.  This
        method assumes that the instrument has a command and streaming mode. If not you will
        need to explicitly overload this test in your driver tests.
        """
        # Verify the agent is in command mode
        self.assert_enter_command_mode()

        # Now reset and try to discover.  This will stop the driver which holds the current
        # instrument state.
        self.assert_reset()
        self.assert_discover(ResourceAgentState.COMMAND)

        # Now put the instrument in streaming and reset the driver again.
        self.assert_start_autosample()
        self.assert_reset()

        # When the driver reconnects it should be streaming
        self.assert_discover(ResourceAgentState.STREAMING)
        self.assert_reset()

        # Now check the retry logic by trying to discover with the port agent down
        # This did't work.  We need a good way to test the rediscover
        #self.stop_port_agent()
        #self.assert_discover(ResourceAgentState.ACTIVE_UNKNOWN)

        #self.init_port_agent()
        #timeout = time.time() + AGENT_DISCOVER_TIMEOUT
        #state = self.instrument_agent_client.get_agent_state()

        #while(state == ResourceAgentState.ACTIVE_UNKNOWN):
        #    if(timeout > time.time()):
        #        self.fail("TIMEOUT: Failed to re-discover instrument state")
        #    state = self.instrument_agent_client.get_agent_state()
        #    log.trace("Agent state still ACTIVE_UNKNOWN, sleep a bit.")
        #    time.sleep(1)

        #self.assert_agent_state(ResourceAgentState.STREAMING)

    def test_instrument_agent_common_state_model_lifecycle(self,  timeout=GO_ACTIVE_TIMEOUT):
        """
        @brief Test agent state transitions.
               This test verifies that the instrument agent can
               properly command the instrument through the following states.
        @todo  Once direct access settles down and works again, re-enable direct access.

                COMMANDS TESTED
                *ResourceAgentEvent.INITIALIZE
                *ResourceAgentEvent.RESET
                *ResourceAgentEvent.GO_ACTIVE
                *ResourceAgentEvent.RUN
                *ResourceAgentEvent.PAUSE
                *ResourceAgentEvent.RESUME
                *ResourceAgentEvent.GO_COMMAND
                *ResourceAgentEvent.GO_DIRECT_ACCESS
                *ResourceAgentEvent.GO_INACTIVE
                *ResourceAgentEvent.PING_RESOURCE
                *ResourceAgentEvent.CLEAR

                COMMANDS NOT TESTED
                * ResourceAgentEvent.GET_RESOURCE_STATE
                * ResourceAgentEvent.GET_RESOURCE
                * ResourceAgentEvent.SET_RESOURCE
                * ResourceAgentEvent.EXECUTE_RESOURCE

                STATES ACHIEVED:
                * ResourceAgentState.UNINITIALIZED
                * ResourceAgentState.INACTIVE
                * ResourceAgentState.IDLE'
                * ResourceAgentState.STOPPED
                * ResourceAgentState.COMMAND
                * ResourceAgentState.DIRECT_ACCESS

                STATES NOT ACHIEVED:
                * ResourceAgentState.STREAMING
                * ResourceAgentState.TEST
                * ResourceAgentState.CALIBRATE
                * ResourceAgentState.BUSY
                -- Not tested because they may not be implemented in the driver
        """
        ####
        # UNINITIALIZED
        ####
        self.assert_agent_state(ResourceAgentState.UNINITIALIZED)

        # Try to run some commands that aren't available in this state
        self.assert_agent_command_exception(ResourceAgentEvent.RUN, exception_class=Conflict)
        self.assert_agent_command_exception(ResourceAgentEvent.GO_ACTIVE, exception_class=Conflict)
        self.assert_agent_command_exception(ResourceAgentEvent.GO_DIRECT_ACCESS, exception_class=Conflict)

        ####
        # INACTIVE
        ####
        self.assert_agent_command(ResourceAgentEvent.INITIALIZE)
        self.assert_agent_state(ResourceAgentState.INACTIVE)

        # Try to run some commands that aren't available in this state
        self.assert_agent_command_exception(ResourceAgentEvent.RUN, exception_class=Conflict)
        self.assert_agent_command_exception(ResourceAgentEvent.GO_DIRECT_ACCESS, exception_class=Conflict)

        ####
        # IDLE
        ####
        self.assert_agent_command(ResourceAgentEvent.GO_ACTIVE, timeout=600)

        # Try to run some commands that aren't available in this state
        self.assert_agent_command_exception(ResourceAgentEvent.INITIALIZE, exception_class=Conflict)
        self.assert_agent_command_exception(ResourceAgentEvent.GO_ACTIVE, exception_class=Conflict)
        self.assert_agent_command_exception(ResourceAgentEvent.RESUME, exception_class=Conflict)

        # Verify we can go inactive
        self.assert_agent_command(ResourceAgentEvent.GO_INACTIVE)
        self.assert_agent_state(ResourceAgentState.INACTIVE)

        # Get back to idle
        self.assert_agent_command(ResourceAgentEvent.GO_ACTIVE, timeout=600)

        # DIRECT ACCESS
        self.assert_direct_access_start_telnet()
        self.assert_direct_access_stop_telnet()

        # Reset
        self.assert_agent_command(ResourceAgentEvent.RESET)
        self.assert_agent_state(ResourceAgentState.UNINITIALIZED)

    def test_reset(self):
        """
        Verify the agent can be reset
        """
        self.assert_enter_command_mode()
        self.assert_reset()

        self.assert_enter_command_mode()
        self.assert_start_autosample()
        self.assert_reset()

        self.assert_enter_command_mode()
        self.assert_direct_access_start_telnet(inactivity_timeout=60, session_timeout=60)
        self.assert_state_change(ResourceAgentState.DIRECT_ACCESS, DriverProtocolState.DIRECT_ACCESS, 30)
        self.assert_reset()

    @unittest.skip("Transaction management not yet implemented")
    def test_transaction_management_messages(self):
        """
        @brief This tests the start_transaction and
               end_transaction methods.
               https://confluence.oceanobservatories.org/display/syseng/CIAD+MI+SV+Instrument+Agent+Interface#CIADMISVInstrumentAgentInterface-Transactionmanagementmessages
               * start_transaction(acq_timeout,exp_timeout)
               * end_transaction(transaction_id)
               * transaction_id

               See: ion/services/mi/instrument_agent.py
               UPDATE: stub it out fill in later when its available ... place holder
        TODO:
        """
        pass

    def de_dupe(self, list_in):
        unique_set = Set(item for item in list_in)
        return [(item) for item in unique_set]

    @unittest.skip("PROBLEM WITH command=ResourceAgentEvent.GO_ACTIVE")
    def test_driver_notification_messages(self, timeout=GO_ACTIVE_TIMEOUT):
        """
        @brief This tests event messages from the driver.  The following
               test moves the IA through all its states.  As it does this,
               event messages are generated and caught.  These messages
               are then compared with a list of expected messages to
               insure that the proper messages have been generated.
        """

        # Clear off any events from before this test so we have consistent state

        self.event_subscribers.events_received = []

        expected_events = [
            'AgentCommand=RESOURCE_AGENT_EVENT_CLEAR',
            'AgentCommand=RESOURCE_AGENT_EVENT_GO_ACTIVE',
            'AgentCommand=RESOURCE_AGENT_EVENT_GO_COMMAND',
            'AgentCommand=RESOURCE_AGENT_EVENT_GO_DIRECT_ACCESS',
            'AgentCommand=RESOURCE_AGENT_EVENT_INITIALIZE',
            'AgentCommand=RESOURCE_AGENT_EVENT_PAUSE',
            'AgentCommand=RESOURCE_AGENT_EVENT_RESET',
            'AgentCommand=RESOURCE_AGENT_EVENT_RESUME',
            'AgentCommand=RESOURCE_AGENT_EVENT_RUN',
            'AgentCommand=RESOURCE_AGENT_PING_RESOURCE',
            'AgentState=RESOUCE_AGENT_STATE_DIRECT_ACCESS',
            'AgentState=RESOURCE_AGENT_STATE_COMMAND',
            'AgentState=RESOURCE_AGENT_STATE_IDLE',
            'AgentState=RESOURCE_AGENT_STATE_INACTIVE',
            'AgentState=RESOURCE_AGENT_STATE_STOPPED',
            'AgentState=RESOURCE_AGENT_STATE_UNINITIALIZED',
            'ResourceConfig',
            'ResourceState=DRIVER_STATE_COMMAND',
            'ResourceState=DRIVER_STATE_DIRECT_ACCESS',
            'ResourceState=DRIVER_STATE_DISCONNECTED',
            'ResourceState=DRIVER_STATE_UNCONFIGURED',
            'ResourceState=DRIVER_STATE_UNKNOWN'
        ]


        state = self.instrument_agent_client.get_agent_state()
        self.assertEqual(state, ResourceAgentState.UNINITIALIZED)

        cmd = AgentCommand(command=ResourceAgentEvent.INITIALIZE)
        retval = self.instrument_agent_client.execute_agent(cmd,
                                                            timeout=EXECUTE_TIMEOUT)
        state = self.instrument_agent_client.get_agent_state()
        self.assertEqual(state, ResourceAgentState.INACTIVE)

        cmd = AgentCommand(command=ResourceAgentEvent.GO_ACTIVE)
        retval = self.instrument_agent_client.execute_agent(cmd, timeout=GO_ACTIVE_TIMEOUT)
        state = self.instrument_agent_client.get_agent_state()
        self.assertEqual(state, ResourceAgentState.IDLE)

        cmd = AgentCommand(command=ResourceAgentEvent.RUN)
        retval = self.instrument_agent_client.execute_agent(cmd,
                                                            timeout=EXECUTE_TIMEOUT)
        state = self.instrument_agent_client.get_agent_state()
        self.assertEqual(state, ResourceAgentState.COMMAND)

        retval = self.instrument_agent_client.ping_resource()

        retval = self.instrument_agent_client.ping_agent()

        cmd = AgentCommand(command=ResourceAgentEvent.PING_RESOURCE)
        retval = self.instrument_agent_client.execute_agent(cmd,
                                                            timeout=EXECUTE_TIMEOUT)
        self.assertTrue("ping from resource ppid" in retval.result)

        #cmd = AgentCommand(command=ResourceAgentEvent.GO_ACTIVE)
        #retval = self.instrument_agent_client.execute_agent(cmd)
        #state = self.instrument_agent_client.get_agent_state()
        #self.assertEqual(state, ResourceAgentState.IDLE)

        #cmd = AgentCommand(command=ResourceAgentEvent.RUN)
        #retval = self.instrument_agent_client.execute_agent(cmd)
        #state = self.instrument_agent_client.get_agent_state()
        #self.assertEqual(state, ResourceAgentState.COMMAND)

        cmd = AgentCommand(command=ResourceAgentEvent.RESET)
        retval = self.instrument_agent_client.execute_agent(cmd,
                                                            timeout=EXECUTE_TIMEOUT)
        state = self.instrument_agent_client.get_agent_state()
        self.assertEqual(state, ResourceAgentState.UNINITIALIZED)

        cmd = AgentCommand(command=ResourceAgentEvent.INITIALIZE)
        retval = self.instrument_agent_client.execute_agent(cmd,
                                                            timeout=EXECUTE_TIMEOUT)
        state = self.instrument_agent_client.get_agent_state()
        self.assertEqual(state, ResourceAgentState.INACTIVE)

        cmd = AgentCommand(command=ResourceAgentEvent.GO_ACTIVE)
        retval = self.instrument_agent_client.execute_agent(cmd, timeout=GO_ACTIVE_TIMEOUT)
        state = self.instrument_agent_client.get_agent_state()
        self.assertEqual(state, ResourceAgentState.IDLE)

        cmd = AgentCommand(command=ResourceAgentEvent.RUN)
        retval = self.instrument_agent_client.execute_agent(cmd,
                                                            timeout=EXECUTE_TIMEOUT)
        state = self.instrument_agent_client.get_agent_state()
        self.assertEqual(state, ResourceAgentState.COMMAND)

        cmd = AgentCommand(command=ResourceAgentEvent.PAUSE)
        retval = self.instrument_agent_client.execute_agent(cmd,
                                                            timeout=EXECUTE_TIMEOUT)
        state = self.instrument_agent_client.get_agent_state()
        self.assertEqual(state, ResourceAgentState.STOPPED)

        cmd = AgentCommand(command=ResourceAgentEvent.RESUME)
        retval = self.instrument_agent_client.execute_agent(cmd,
                                                            timeout=EXECUTE_TIMEOUT)
        state = self.instrument_agent_client.get_agent_state()
        self.assertEqual(state, ResourceAgentState.COMMAND)

        cmd = AgentCommand(command=ResourceAgentEvent.CLEAR)
        retval = self.instrument_agent_client.execute_agent(cmd,
                                                            timeout=EXECUTE_TIMEOUT)
        state = self.instrument_agent_client.get_agent_state()
        self.assertEqual(state, ResourceAgentState.IDLE)

        cmd = AgentCommand(command=ResourceAgentEvent.RUN)
        retval = self.instrument_agent_client.execute_agent(cmd,
                                                            timeout=EXECUTE_TIMEOUT)
        state = self.instrument_agent_client.get_agent_state()
        self.assertEqual(state, ResourceAgentState.COMMAND)

        cmd = AgentCommand(command=ResourceAgentEvent.GO_DIRECT_ACCESS,
            #kwargs={'session_type': DirectAccessTypes.telnet,
            kwargs={'session_type':DirectAccessTypes.vsp,
                    'session_timeout':600,
                    'inactivity_timeout':600})
        retval = self.instrument_agent_client.execute_agent(cmd,
                                                            timeout=EXECUTE_TIMEOUT)
        # assert it is as long as expected 4149CB23-AF1D-43DF-8688-DDCD2B8E435E
        self.assertTrue(36 == len(retval.result['token']))

        state = self.instrument_agent_client.get_agent_state()
        self.assertEqual(state, ResourceAgentState.DIRECT_ACCESS)

        cmd = AgentCommand(command=ResourceAgentEvent.GO_COMMAND)
        retval = self.instrument_agent_client.execute_agent(cmd,
                                                            timeout=EXECUTE_TIMEOUT)
        state = self.instrument_agent_client.get_agent_state()
        self.assertEqual(state, ResourceAgentState.COMMAND)

        cmd = AgentCommand(command=ResourceAgentEvent.RESET)
        retval = self.instrument_agent_client.execute_agent(cmd,
                                                            timeout=EXECUTE_TIMEOUT)
        state = self.instrument_agent_client.get_agent_state()
        self.assertEqual(state, ResourceAgentState.UNINITIALIZED)


        #
        # Refactor changed it so no description is ever present.
        # go with state instead i guess...
        #

        raw_events = []
        for x in self.event_subscribers.events_received:
            if str(type(x)) == "<class 'interface.objects.ResourceAgentCommandEvent'>":
                log.debug(str(type(x)) + " ++********************* AgentCommand=" + str(x.execute_command))
                raw_events.append("AgentCommand=" + str(x.execute_command))
            elif str(type(x)) == "<class 'interface.objects.ResourceAgentResourceStateEvent'>":
                log.debug(str(type(x)) + " ++********************* ResourceState=" + str(x.state))
                raw_events.append("ResourceState=" + str(x.state))
            elif str(type(x)) == "<class 'interface.objects.ResourceAgentStateEvent'>":
                log.debug(str(type(x)) + " ++********************* AgentState=" + str(x.state))
                raw_events.append("AgentState=" + str(x.state))
            elif str(type(x)) == "<class 'interface.objects.ResourceAgentResourceConfigEvent'>":
                log.debug(str(type(x)) + " ++********************* ResourceConfig")
                raw_events.append("ResourceConfig")
            else:
                log.debug(str(type(x)) + " ++********************* " + str(x))

        for x in sorted(raw_events):
            log.debug(str(x) + " ?in (expected_events) = " + str(x in expected_events))
            self.assertTrue(x in expected_events)

        for x in sorted(expected_events):
            log.debug(str(x) + " ?in (raw_events) = " + str(x in raw_events))
            self.assertTrue(x in raw_events)

        # assert we got the expected number of events
        num_expected = len(self.de_dupe(expected_events))
        num_actual = len(self.de_dupe(raw_events))
        log.debug("num_expected = " + str(num_expected) + " num_actual = " + str(num_actual))
        self.assertTrue(num_actual == num_expected)
    
    @unittest.skip("Until we are ready to force everyone to write this...")
    def test_direct_access_exit_from_autosample(self):
        """
        Verify that direct access mode can be exited while the instrument is
        sampling. This should be done for all instrument states. Override
        this function on a per-instrument basis. Pseudo code looks like:
        self.assert_enter_command_mode()

        # go into direct access, and start sampling so ION doesnt know about it
        self.assert_direct_access_start_telnet(timeout=600)
        self.assertTrue(self.tcp_client)
        self.tcp_client.send_data("start_auto_sample") # or whatever the instrument uses

        self.assert_direct_access_stop_telnet()
        """
        self.fail("This test needs to be overridden at the instrument level.")

    def test_direct_access_telnet_closed(self):
        """
        Test that we can properly handle the situation when a direct access
        session is launched, the telnet is closed, then direct access is stopped.
        """
        self.assert_enter_command_mode()
        self.assert_direct_access_start_telnet(timeout=600)
        self.assertTrue(self.tcp_client)
        self.tcp_client.disconnect()
        self.assert_state_change(ResourceAgentState.COMMAND, DriverProtocolState.COMMAND, 20)

    def test_agent_save_and_restore(self):
        """
        Test to emulate the IMS save and restore instrument configuration.  basic
        pattern is get all parameters, then use that result to initialize the
        driver.
        We aren't verifying that apply_statup_params actually stores the values,
        but just ensuring it doesn't blow up.  The apply_start_params is actually
        tested in more detail in another driver specific test.
        """
        self.assert_enter_command_mode()
        config = self.instrument_agent_client.get_resource([DriverParameter.ALL],
                                                           timeout=GET_TIMEOUT)
        self.assert_reset()


    @unittest.skip("Driver.get_device_signature not yet implemented")
    def test_get_device_signature(self):
        """
        @Brief this test will call get_device_signature once that is
               implemented in the driver
        """
        pass


class InstrumentDriverPublicationTestCase(InstrumentDriverTestCase):
    """
    Test driver publication.  These test are not include in general driver
    qualification because publication definitions could change.
    """
    def setUp(self):
        """
        @brief Setup test cases.
        """
        InstrumentDriverTestCase.setUp(self)

        self.init_instrument_simulator()
        self.init_port_agent()

        pa_config = self.port_agent_config()

        # Override some preload values
        config = {
            'idk_agent': self.test_config.agent_preload_id,
            'idk_comms_method': 'ethernet',
            'idk_server_address': LOCALHOST,
            'idk_comms_device_address': pa_config.get('device_addr'),
            'idk_comms_device_port': pa_config.get('device_port'),
            'idk_comms_server_address': LOCALHOST,
            'idk_comms_server_port': pa_config.get('data_port'),
            'idk_comms_server_cmd_port': pa_config.get('command_port'),
        }

        self.instrument_agent_manager = InstrumentAgentClient()
        self.instrument_agent_manager.start_container(deploy_file=self.test_config.publisher_deploy_file, container_config=config)

        self.container = self.instrument_agent_manager.container

        log.debug("Packet Config: %s", self.test_config.agent_packet_config)
        self.data_subscribers = InstrumentAgentDataSubscribers(
            packet_config=self.test_config.agent_packet_config,
            use_default_stream=False
        )
        self.event_subscribers = InstrumentAgentEventSubscribers(instrument_agent_resource_id=self.test_config.agent_resource_id)

        self.init_instrument_agent_client()

        self.event_subscribers.events_received = []
        self.data_subscribers.start_data_subscribers()

        log.debug("********* setUp complete.  Begin Testing *********")

    def tearDown(self):
        """
        @brief Test teardown
        """
        log.debug("InstrumentDriverQualificationTestCase tearDown")

        self.assert_reset()
        self.instrument_agent_manager.stop_container()
        self.event_subscribers.stop()
        self.data_subscribers.stop_data_subscribers()
        InstrumentDriverTestCase.tearDown(self)

    def init_instrument_simulator(self):
        """
        Startup a TCP server that we can use as an instrument simulator
        """
        self._instrument_simulator = TCPSimulatorServer()
        self.addCleanup(self._instrument_simulator.close)

        # Wait for the simulator to bind to a port
        timeout = time.time() + 10
        while(timeout > time.time()):
            if(self._instrument_simulator.port > 0):
                log.debug("Instrument simulator initialized on port %s", self._instrument_simulator.port)
                return

            log.debug("waiting for simulator to bind. sleeping")
            time.sleep(1)

        raise IDKException("Timeout waiting for simulator to bind")

    def port_agent_config(self):
        """
        Overload the default port agent configuration so that
        it connects to a simulated TCP connection.
        """
        comm_config = self.get_comm_config()

        config = {
            'port_agent_addr' : comm_config.host,
            'device_addr' : comm_config.device_addr,
            'device_port' : comm_config.device_port,

            'command_port': comm_config.command_port,
            'data_port': comm_config.data_port,

            'process_type': PortAgentProcessType.UNIX,
            'log_level': 5,
        }

        # Override the instrument connection information.
        config['device_addr'] = LOCALHOST,
        config['device_port'] = self._instrument_simulator.port

        return config

    def init_instrument_agent_client(self):
        log.info("Start Instrument Agent Client")

        # Driver config
        driver_config = {
            'dvr_mod' : self.test_config.driver_module,
            'dvr_cls' : self.test_config.driver_class,
            'workdir' : self.test_config.working_dir,
            'process_type' : (self.test_config.driver_process_type,),
            'comms_config' : self.port_agent_comm_config(),

            'startup_config' : self.test_config.driver_startup_config
        }

        # Create agent config.
        agent_config = {
            'driver_config' : driver_config,
            'stream_config' : self.data_subscribers.stream_config,
            'agent'         : {'resource_id': self.test_config.agent_resource_id},
            'test_mode' : True  ## Enable a poison pill. If the spawning process dies
            ## shutdown the daemon process.
        }

        # Start instrument agent client.
        self.instrument_agent_manager.start_client(
            name=self.test_config.agent_name,
            module=self.test_config.data_instrument_agent_module,
            cls=self.test_config.data_instrument_agent_class,
            config=agent_config,
            resource_id=self.test_config.agent_resource_id,
            deploy_file=self.test_config.container_deploy_file
        )

        self.instrument_agent_client = self.instrument_agent_manager.instrument_agent_client

    def assert_initialize_driver(self, timeout=GO_ACTIVE_TIMEOUT):
        '''
        Walk through IA states to get to command mode from uninitialized
        '''
        state = self.instrument_agent_client.get_agent_state()

        cmd = AgentCommand(command=ResourceAgentEvent.INITIALIZE)
        retval = self.instrument_agent_client.execute_agent(cmd, timeout=timeout)
        state = self.instrument_agent_client.get_agent_state()
        self.assertEqual(state, ResourceAgentState.INACTIVE)
        log.info("Sent INITIALIZE; IA state = %s", state)

        res_state = self.instrument_agent_client.get_resource_state()
        self.assertEqual(res_state, DriverConnectionState.UNCONFIGURED)

        cmd = AgentCommand(command=ResourceAgentEvent.GO_ACTIVE)
        retval = self.instrument_agent_client.execute_agent(cmd, timeout=timeout)
        state = self.instrument_agent_client.get_agent_state()
        log.info("Sent GO_ACTIVE; IA state = %s", state)
        self.assertEqual(state, ResourceAgentState.COMMAND)
        
    def assert_async_response_from_cmd(self, command, sampleDataAssert, sampleQueue, timeout=GO_ACTIVE_TIMEOUT):
        """
        Force a sample to come through an agent based on a command
        @param command Command to execute to the instrument agent
        @param sampleDataAssert The method to use to assert the returned data
        is in the right format.
        @param sampleQueue The queue to look in for this type of data. Probably
        a DataParticleType object
        @param timeout The timeout to use when not found
        """
        self.data_subscribers.clear_sample_queue(sampleQueue)
        self.assert_initialize_driver()
        
        cmd = AgentCommand(command=command)
        reply = self.instrument_agent_client.execute_resource(cmd, timeout=timeout)

        samples = self.data_subscribers.get_samples(sampleQueue, timeout=timeout)
        self.assertGreaterEqual(len(samples), 1)
        sample = samples.pop()

        log.debug("SAMPLE: %s", sample)
        sampleDataAssert(sample)

    def assert_sample_async(self, data, sampleDataAssert, sampleQueue, timeout=GO_ACTIVE_TIMEOUT):
        """
        Force a sample into the port agent and watch a queue for a
        data granule.
        @param command Command to execute to the instrument agent
        @param sampleDataAssert The method to use to assert the returned data
        is in the right format.
        @param sampleQueue The queue to look in for this type of data. Probably
        a DataParticleType object
        @param timeout The timeout to use when not found
        """
        self.data_subscribers.clear_sample_queue(sampleQueue)
        self._instrument_simulator.send(data)
        log.debug("Simulating instrument input: %s", data)

        samples = self.data_subscribers.get_samples(sampleQueue, timeout=timeout)
        self.assertGreaterEqual(len(samples), 1)
        sample = samples.pop()

        log.debug("SAMPLE: %s", sample)
        sampleDataAssert(sample)

    def assert_reset(self):
        '''
        Exist active state
        '''
        log.debug("Reset Agent Now!")

        state = self.instrument_agent_client.get_agent_state()
        log.debug("Current State: %s", state)

        # If in DA mode walk it out
        if(state == ResourceAgentState.DIRECT_ACCESS):
            cmd = AgentCommand(command=ResourceAgentEvent.GO_COMMAND)
            self.instrument_agent_client.execute_agent(cmd, timeout=30)

        # reset the instrument if it has been initialized
        if(state != ResourceAgentState.UNINITIALIZED):
            cmd = AgentCommand(command=ResourceAgentEvent.RESET)
            self.instrument_agent_client.execute_agent(cmd)

            state = self.instrument_agent_client.get_agent_state()
            self.assertEqual(state, ResourceAgentState.UNINITIALIZED)
    
    <|MERGE_RESOLUTION|>--- conflicted
+++ resolved
@@ -279,104 +279,7 @@
         self.assert_data_particle_header(data_particle, CommonDataParticleType.RAW)
         self.assert_data_particle_parameters(data_particle, self._raw_sample_parameters, verify_values)
 
-<<<<<<< HEAD
-    def convert_data_particle_to_dict(self, data_particle):
-        """
-        Convert a data particle object to a dict.  This will work for data particles as
-        DataParticle object, dictionaries or a string
-        @param data_particle: data particle
-        @return: dictionary representation of a data particle
-        """
-        if (isinstance(data_particle, DataParticle)):
-            sample_dict = json.loads(data_particle.generate(sorted=True))
-        elif (isinstance(data_particle, str)):
-            sample_dict = json.loads(data_particle)
-        elif (isinstance(data_particle, dict)):
-            sample_dict = data_particle
-        else:
-            raise IDKException("invalid data particle type: %s", type(data_particle))
-
-        return sample_dict
-
-    def get_data_particle_values_as_dict(self, data_particle):
-        """
-        Return all of the data particle values as a dictionary with the value id as the key and the value as the
-        value.  This method will decimate the data, in the any characteristics other than value id and value.  i.e.
-        binary.
-        @param: data_particle: data particle to inspect
-        @return: return a dictionary with keys and values { value-id: value }
-        @raise: IDKException when missing values dictionary
-        """
-        sample_dict = self.convert_data_particle_to_dict(data_particle)
-
-        values = sample_dict.get('values')
-        if(not values):
-            raise IDKException("Data particle missing values")
-
-        if(not isinstance(values, list)):
-            raise IDKException("Data particle values not a list")
-
-        result = {}
-        for param in values:
-            if(not isinstance(param, dict)):
-                raise IDKException("must be a dict")
-
-            key = param.get('value_id')
-            if(key == None):
-                raise IDKException("value_id not defined")
-
-            if(key in result.keys()):
-                raise IDKException("duplicate value detected for %s" % key)
-
-            result[key] = param.get('value')
-
-        return result
-
-    def assert_data_particle_keys(self, data_particle_key, test_config):
-        """
-        Ensure that the keys defined in the data particle key enum match
-        the keys defined in the test configuration.
-        @param data_particle_key: object that defines all data particle keys.
-        @param test_config: dictionary containing parameter verification values
-        """
-        driver_keys = sorted(data_particle_key.list())
-        test_config_keys = sorted(test_config.keys())
-
-        self.assertEqual(driver_keys, test_config_keys)
-
-    def assert_data_particle_header(self, data_particle, stream_name, require_instrument_timestamp=False):
-        """
-        Verify a data particle header is formatted properly
-        @param data_particle: version 1 data particle
-        @param stream_name: version 1 data particle
-        @param require_instrument_timestamp: should we verify the instrument timestamp exists
-        """
-        sample_dict = self.convert_data_particle_to_dict(data_particle)
-        log.debug("SAMPLEDICT: %s", sample_dict)
-
-        self.assertTrue(sample_dict[DataParticleKey.STREAM_NAME], stream_name)
-        self.assertTrue(sample_dict[DataParticleKey.PKT_FORMAT_ID], DataParticleValue.JSON_DATA)
-        self.assertTrue(sample_dict[DataParticleKey.PKT_VERSION], 1)
-        self.assertIsInstance(sample_dict[DataParticleKey.VALUES], list)
-
-        self.assertTrue(sample_dict.get(DataParticleKey.PREFERRED_TIMESTAMP))
-
-        self.assertIsNotNone(sample_dict.get(DataParticleKey.DRIVER_TIMESTAMP))
-        self.assertIsInstance(sample_dict.get(DataParticleKey.DRIVER_TIMESTAMP), float)
-
-        # It is highly unlikely that we should have a particle without a port agent timestamp,
-        # at least that's the current assumption.
-        self.assertIsNotNone(sample_dict.get(DataParticleKey.PORT_TIMESTAMP))
-        self.assertIsInstance(sample_dict.get(DataParticleKey.PORT_TIMESTAMP), float)
-
-        if(require_instrument_timestamp):
-            self.assertIsNotNone(sample_dict.get(DataParticleKey.INTERNAL_TIMESTAMP))
-            self.assertIsInstance(sample_dict.get(DataParticleKey.INTERNAL_TIMESTAMP), float)
-
-    def assert_data_particle_parameters(self, data_particle, param_dict, verify_values=False):
-=======
     def assert_data_particle_parameters(self, data_particle, param_dict, verify_values = False):
->>>>>>> f1f6a86b
         """
         Verify data partice parameters.  Does a quick conversion of the values to a dict
         so that common methods can operate on them.
@@ -1054,6 +957,7 @@
         log.debug("Startup Port Agent")
 
         config = self.port_agent_config()
+        log.debug("port agent config: %s", config)
 
         port_agent = PortAgentProcess.launch_process(config, timeout = 60, test_mode = True)
 
