--- conflicted
+++ resolved
@@ -64,16 +64,8 @@
 
 from pyon.agent.agent import ResourceAgentEvent
 
-<<<<<<< HEAD
-# 'will echo' command sequence to be sent from DA telnet server
-# see RFCs 854 & 857
-WILL_ECHO_CMD = '\xff\xfd\x03\xff\xfb\x03\xff\xfb\x01'
-# 'do echo' command sequence to be sent back from telnet client
-DO_ECHO_CMD   = '\xff\xfb\x03\xff\xfd\x03\xff\xfd\x01'
-=======
 # Do not remove this import.  It is for package building.
 from mi.core.instrument.zmq_driver_process import ZmqDriverProcess
->>>>>>> ec1b3425
 
 class InstrumentDriverTestConfig(Singleton):
     """
@@ -633,13 +625,10 @@
         # Works but doesnt return anything useful when i tried.
         #cmd = AgentCommand(command=ResourceAgentEvent.GET_RESOURCE_STATE)
         #retval = self.instrument_agent_client.execute_agent(cmd)
-        #log.debug("======================== " + str(retval))
 
         # works!
         retval = self.instrument_agent_client.ping_resource()
-        #log.debug("1======================== " + str(retval))
         retval = self.instrument_agent_client.ping_agent()
-        #log.debug("2======================== " + str(retval))
 
         cmd = AgentCommand(command=ResourceAgentEvent.PING_RESOURCE)
         retval = self.instrument_agent_client.execute_agent(cmd)
@@ -927,10 +916,8 @@
         self.assertEqual(state, ResourceAgentState.COMMAND)
 
         retval = self.instrument_agent_client.ping_resource()
-        log.debug("1======================== " + str(retval))
 
         retval = self.instrument_agent_client.ping_agent()
-        log.debug("2======================== " + str(retval))
 
         cmd = AgentCommand(command=ResourceAgentEvent.PING_RESOURCE)
         retval = self.instrument_agent_client.execute_agent(cmd)
