#!/usr/bin/env python
__license__ = 'Apache 2.0'
'''
@author Maurice Manning
@author Swarbhanu Chatterjee
@file ion/services/dm/ingestion/ingestion_management_service.py
@description Implementation for IngestionManagementService
'''
from interface.services.dm.iingestion_management_service import BaseIngestionManagementService
from pyon.core import bootstrap
from pyon.core.exception import NotFound
from pyon.public import RT, PRED, log, IonObject
from pyon.public import CFG
from pyon.core.exception import IonException
from interface.objects import ExchangeQuery, HdfStorage, CouchStorage, StreamIngestionPolicy

from interface.objects import StreamIngestionPolicy
from pyon.event.event import StreamIngestionPolicyEventPublisher
import time


class IngestionManagementServiceException(IonException):
    """
    Exception class for IngestionManagementService exceptions. This class inherits from IonException
    and implements the __str__() method.
    """
    def __str__(self):
        return str(self.get_status_code()) + str(self.get_error_message())


class IngestionManagementService(BaseIngestionManagementService):
    """
    id_p = cc.spawn_process('ingestion_worker', 'ion.services.dm.ingestion.ingestion_management_service', 'IngestionManagementService')
    cc.proc_manager.procs['%s.%s' %(cc.id,id_p)].start()
    """

    base_exchange_name = 'ingestion_queue'

    def __init__(self):
        BaseIngestionManagementService.__init__(self)

        xs_dot_xp = CFG.core_xps.science_data
        try:
            self.XS, xp_base = xs_dot_xp.split('.')
            self.XP = '.'.join([bootstrap.get_sys_name(), xp_base])
        except ValueError:
            raise StandardError('Invalid CFG for core_xps.science_data: "%s"; must have "xs.xp" structure' % xs_dot_xp)


    def on_start(self):
        super(IngestionManagementService,self).on_start()
        self.event_publisher = StreamIngestionPolicyEventPublisher(node = self.container.node)

    def create_ingestion_configuration(self, exchange_point_id='', couch_storage=None, hdf_storage=None,\
                                       number_of_workers=0, default_policy=None):
        """Setup ingestion workers to ingest all the data from a single exchange point.

        @param exchange_point_id    str
        @param couch_storage    Unknown
        @param hfd_storage    Unknown
        @param number_of_workers    int
        @param default_policy    Unknown
        @retval ingestion_configuration_id    str
        """


        # Give each ingestion configuration its own queue name to receive data on
        exchange_name = self.XP + '_ingestion_queue'


        #########################################################################################################
        #   The code for process_definition may not really belong here, but we do not have a different way so
        #   far to preload the process definitions. This will later probably be part of a set of predefinitions
        #   for processes.
        #########################################################################################################
        process_definition = IonObject(RT.ProcessDefinition, name='ingestion_example')
        process_definition.executable = {'module': 'ion.services.dm.ingestion.ingestion_worker', 'class':'IngestionWorker'}
        #        process_definition.executable = {'module': 'ion.services.dm.ingestion.ingestion_example', 'class':'IngestionExample'}
        process_definition_id, _ = self.clients.resource_registry.create(process_definition)

        ##------------------------------------------------------------------------------------
        ## declare our intent to subscribe to all messages on the exchange point
        query = ExchangeQuery()

        subscription_id = self.clients.pubsub_management.create_subscription(query=query,\
            exchange_name=exchange_name, name='Ingestion subscription', description='Subscription for ingestion workers')

        ##------------------------------------------------------------------------------------------

        # create an ingestion_configuration instance and update the registry
        # @todo: right now sending in the exchange_point_id as the name...
        ingestion_configuration = IonObject(RT.IngestionConfiguration, name = self.XP)
        ingestion_configuration.description = '%s exchange point ingestion configuration' % self.XP
        ingestion_configuration.number_of_workers = number_of_workers
        if hdf_storage is not None:
            ingestion_configuration.hdf_storage.file_system =  hdf_storage.file_system
            ingestion_configuration.hdf_storage.root_path =  hdf_storage.root_path

        if couch_storage is not None:
            ingestion_configuration.couch_storage.datastore_name = couch_storage.datastore_name
            ingestion_configuration.couch_storage.datastore_profile = couch_storage.datastore_profile
            ingestion_configuration.couch_storage.server = couch_storage.server

        if default_policy is not None:

            ingestion_configuration.default_policy.archive_data = default_policy.archive_data
            ingestion_configuration.default_policy.archive_metadata = default_policy.archive_metadata
            ingestion_configuration.default_policy.stream_id = default_policy.stream_id

        ingestion_configuration_id, _ = self.clients.resource_registry.create(ingestion_configuration)

        self._launch_transforms(ingestion_configuration.number_of_workers, subscription_id, ingestion_configuration_id, ingestion_configuration, process_definition_id)

        return ingestion_configuration_id

    def _launch_transforms(self, number_of_workers, subscription_id, ingestion_configuration_id, ingestion_configuration, process_definition_id):
        """
        This method spawns the two transform processes without activating them...Note: activating the transforms does the binding
        """

        description = 'Ingestion worker'

        # launch the transforms
        for i in range(number_of_workers):
            name = '(%s)_Ingestion_Worker_%s' % (ingestion_configuration_id, i+1)
            transform_id = self.clients.transform_management.create_transform(
                name = name,
                description = description,
                in_subscription_id= subscription_id,
                out_streams = {},
                process_definition_id=process_definition_id,
                configuration=ingestion_configuration) # The config is the ingestion configuration object!

            # create association between ingestion configuration and the transforms that act as Ingestion Workers
            if not transform_id:
                raise IngestionManagementServiceException('Transform could not be launched by ingestion.')

            self.clients.resource_registry.create_association(ingestion_configuration_id, PRED.hasTransform, transform_id)
            #@todo How should we deal with failure?

    def update_ingestion_configuration(self, ingestion_configuration=None):
        """Change the number of workers or the default policy for ingesting data on each stream

        @param ingestion_configuration    IngestionConfiguration
        """
        log.debug("Updating ingestion configuration")
        id, rev = self.clients.resource_registry.update(ingestion_configuration)

    def read_ingestion_configuration(self, ingestion_configuration_id=''):
        """Get an existing ingestion configuration object.

        @param ingestion_configuration_id    str
        @retval ingestion_configuration    IngestionConfiguration
        @throws NotFound    if ingestion configuration did not exist
        """
        log.debug("Reading ingestion configuration object id: %s", ingestion_configuration_id)
        ingestion_configuration = self.clients.resource_registry.read(ingestion_configuration_id)
        if ingestion_configuration is None:
            raise NotFound("Ingestion configuration %s does not exist" % ingestion_configuration_id)
        return ingestion_configuration

    def delete_ingestion_configuration(self, ingestion_configuration_id=''):
        """Delete an existing ingestion configuration object.

        @param ingestion_configuration_id    str
        @throws NotFound    if ingestion configuration did not exist
        """
        log.debug("Deleting ingestion configuration: %s", ingestion_configuration_id)

<<<<<<< HEAD
        try:
            ingestion_configuration = self.read_ingestion_configuration(ingestion_configuration_id)
        except:
            raise NotFound("Ingestion configuration %s does not exist" % str(ingestion_configuration_id))

        #delete the transforms associated with the ingestion_configuration_id
        try:
            transform_ids, _ = self.clients.resource_registry.find_objects(ingestion_configuration_id, PRED.hasTransform, RT.Transform, True)

            if transform_ids:
                # need to activate only one transform as both have the same subscription
                self.clients.transform_management.delete_transform(transform_ids[0])
            else:
                log.debug("No transforms attached as ingestion workers to the ingestion configuration object.")

        except Exception as exc:
            log.debug('Error while using transform_management to activate transform: %s\n'\
                % exc.message)

        # delete the associations too...
        try:
            associations = self.clients.resource_registry.find_associations(ingestion_configuration_id,PRED.hasTransform)
            for association in associations:
                self.clients.resource_registry.delete_association(association)
        except Exception as exc:
            log.debug('Error while using transform_management to activate transform: %s\n'\
            % exc.message)
=======

        #ingestion_configuration = self.read_ingestion_configuration(ingestion_configuration_id)
        #@todo Should we check to see if the ingestion configuration exists?

        #delete the transforms associated with the ingestion_configuration_id
        transform_ids, _ = self.clients.resource_registry.find_objects(ingestion_configuration_id, PRED.hasTransform, RT.Transform, True)

        if len(transform_ids) is 0:
            log.warn('No transforms associated with this ingestion configuration!')

        for transform_id in transform_ids:
            # To Delete - we need to actually remove each of the transforms
            self.clients.transform_management.delete_transform(transform_id)


        # delete the associations too...
        associations = self.clients.resource_registry.find_associations(ingestion_configuration_id,PRED.hasTransform)
        for association in associations:
            self.clients.resource_registry.delete_association(association)
            #@todo How should we deal with failure?
>>>>>>> b30c5466


        self.clients.resource_registry.delete(ingestion_configuration_id)


    def activate_ingestion_configuration(self, ingestion_configuration_id=''):
        """Activate an ingestion configuration and the transform processes that execute it

        @param ingestion_configuration_id    str
        @throws NotFound    The ingestion configuration id did not exist
        """

        log.debug("Activating ingestion configuration")

        # check whether the ingestion configuration object exists
        #ingestion_configuration = self.read_ingestion_configuration(ingestion_configuration_id)
        #@todo Should we check to see if the ingestion configuration exists?

        # read the transforms
        transform_ids, _ = self.clients.resource_registry.find_objects(ingestion_configuration_id, PRED.hasTransform, RT.Transform, True)
        if len(transform_ids) > 0:
            # need to activate only one transform as both have the same subscription
            self.clients.transform_management.activate_transform(transform_ids[0])

        else:
            #@todo - should this be a failure? If so what?
            log.warn("No transforms attached as ingestion workers to the ingestion configuration object.")

        return True


    def deactivate_ingestion_configuration(self, ingestion_configuration_id=''):
        """Deactivate one of the transform processes that uses an ingestion configuration

        @param ingestion_configuration_id    str
        @throws NotFound    The ingestion configuration id did not exist
        """
        log.debug("Deactivating ingestion configuration")

        # check whether the ingestion configuration object exists
        #ingestion_configuration = self.read_ingestion_configuration(ingestion_configuration_id)
        #@todo Should we check to see if the ingestion configuration exists?


        # use the deactivate method in transformation management service
        transform_ids, _ = self.clients.resource_registry.find_objects(ingestion_configuration_id, PRED.hasTransform, RT.Transform, True)
        if len(transform_ids) < 1:
            raise NotFound('The ingestion configuration %s does not exist' % str(ingestion_configuration_id))
            # since both transforms have the same subscription, only deactivate one
        self.clients.transform_management.deactivate_transform(transform_ids[0])

        return True

    def create_stream_policy(self, stream_id='', archive_data=True, archive_metadata=True):
        """Create a policy for a particular stream and associate it to the ingestion configuration for the exchange point the stream is on. (After LCA)

        @param stream_id    str
        @param archive_data    str
        @param archive_metadata    str
        @retval stream_policy_id    str
        """

        if not stream_id:
            raise IngestionManagementServiceException('Must pass a stream id to create stream policy')

        log.debug("Creating stream policy")
        stream_policy = StreamIngestionPolicy(  name='',
                                                description='policy for %s' % stream_id,
                                                archive_data=archive_data,
                                                archive_metadata=archive_metadata,
                                                stream_id=stream_id)

        stream_policy_id = self.clients.resource_registry.create(stream_policy)


        self.event_publisher.create_and_publish(
            origin='ingestion_management',
            stream_id =stream_id,
            archive_data=True,
            archive_metadata=True,
            resource_id = stream_policy_id
            )


        return stream_policy_id

    def update_stream_policy(self, stream_policy=None):
        """Change the number of workers or the default policy for ingesting data on each stream (After LCA)

        @param stream_policy    Unknown
        @throws NotFound    if policy does not exist
        """
        log.debug("Updating stream policy")
        stream_policy_id, rev = self.clients.resource_registry.update(stream_policy)

        self.event_publisher.create_and_publish(
            origin='ingestion_management',
            stream_id =stream_id,
            archive_data=True,
            archive_metadata=True,
            resource_id = stream_policy_id
        )


    def read_stream_policy(self, stream_policy_id=''):
        """Get an existing stream policy object. (After LCA)

        @param stream_policy_id    str
        @retval stream_policy    StreamIngestionPolicy
        @throws NotFound    if stream policy does not exist
        """

        log.debug("Reading stream policy")
        stream_policy = self.clients.resource_registry.read(stream_policy_id)

        return stream_policy

    def delete_stream_policy(self, stream_policy_id=''):
        """Delete an existing stream policy object. (After LCA)

        @param stream_policy_id    str
        @throws NotFound    if stream_policy does not exist
        """

        log.debug("Deleting stream policy")
        self.clients.resource_registry.delete(stream_policy_id)

        self.event_publisher.create_and_publish(
            origin='ingestion_management',
            stream_id =stream_id,
            archive_data=True,
            archive_metadata=True,
            resource_id = stream_policy_id,
            deleted = True
        )<|MERGE_RESOLUTION|>--- conflicted
+++ resolved
@@ -167,35 +167,6 @@
         """
         log.debug("Deleting ingestion configuration: %s", ingestion_configuration_id)
 
-<<<<<<< HEAD
-        try:
-            ingestion_configuration = self.read_ingestion_configuration(ingestion_configuration_id)
-        except:
-            raise NotFound("Ingestion configuration %s does not exist" % str(ingestion_configuration_id))
-
-        #delete the transforms associated with the ingestion_configuration_id
-        try:
-            transform_ids, _ = self.clients.resource_registry.find_objects(ingestion_configuration_id, PRED.hasTransform, RT.Transform, True)
-
-            if transform_ids:
-                # need to activate only one transform as both have the same subscription
-                self.clients.transform_management.delete_transform(transform_ids[0])
-            else:
-                log.debug("No transforms attached as ingestion workers to the ingestion configuration object.")
-
-        except Exception as exc:
-            log.debug('Error while using transform_management to activate transform: %s\n'\
-                % exc.message)
-
-        # delete the associations too...
-        try:
-            associations = self.clients.resource_registry.find_associations(ingestion_configuration_id,PRED.hasTransform)
-            for association in associations:
-                self.clients.resource_registry.delete_association(association)
-        except Exception as exc:
-            log.debug('Error while using transform_management to activate transform: %s\n'\
-            % exc.message)
-=======
 
         #ingestion_configuration = self.read_ingestion_configuration(ingestion_configuration_id)
         #@todo Should we check to see if the ingestion configuration exists?
@@ -216,7 +187,6 @@
         for association in associations:
             self.clients.resource_registry.delete_association(association)
             #@todo How should we deal with failure?
->>>>>>> b30c5466
 
 
         self.clients.resource_registry.delete(ingestion_configuration_id)
