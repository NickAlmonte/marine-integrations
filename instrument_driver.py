#!/usr/bin/env python

"""
@package ion.services.mi.instrument_driver Instrument driver structures
@file ion/services/mi/instrument_driver.py
@author Edward Hunter
@brief Instrument driver classes that provide structure towards interaction
with individual instruments in the system.
"""

__author__ = 'Steve Foley'
__license__ = 'Apache 2.0'

<<<<<<< HEAD
import logging
from ion.services.mi.common import BaseEnum, InstErrorCode
from ion.services.mi.exceptions import InstrumentConnectionException
from ion.services.mi.exceptions import RequiredParameterException
from ion.services.mi.common import DEFAULT_TIMEOUT
from ion.services.mi.instrument_fsm_args import InstrumentFSM


mi_logger = logging.getLogger('mi_logger')

class DriverChannel(BaseEnum):
    """Common channels for all sensors. Driver subclasses contain a subset."""
    INSTRUMENT = 'CHANNEL_INSTRUMENT'
    CTD = 'CHANNEL_CTD'
    ALL = 'CHANNEL_ALL'

class DriverCommand(BaseEnum):
    """Common driver commands

    Commands and events should have unique strings that either indicate
    something or can be used in some other rational fashion."""

    ACQUIRE_SAMPLE = 'DRIVER_CMD_ACQUIRE_SAMPLE'
    START_AUTO_SAMPLING = 'DRIVER_CMD_START_AUTO_SAMPLING'
    STOP_AUTO_SAMPLING = 'DRIVER_CMD_STOP_AUTO_SAMPLING'
    TEST = 'DRIVER_CMD_TEST'
    CALIBRATE = 'DRIVER_CMD_CALIBRATE'
    RESET = 'DRIVER_CMD_RESET'
    GET = 'DRIVER_CMD_GET'
    SET = 'DRIVER_CMD_SET'
    GET_STATUS = 'DRIVER_CMD_GET_STATUS'
    GET_METADATA = 'DRIVER_CMD_GET_METADATA'
    UPDATE_PARAMS = 'DRIVER_CMD_UPDATE_PARAMS'
    TEST_ERRORS = 'DRIVER_CMD_TEST_ERRORS'

class DriverState(BaseEnum):
    """Common driver state enum"""

    UNCONFIGURED = 'DRIVER_STATE_UNCONFIGURED'
    DISCONNECTED = 'DRIVER_STATE_DISCONNECTED'
    CONNECTING = 'DRIVER_STATE_CONNECTING'
    DISCONNECTING = 'DRIVER_STATE_DISCONNECTING'
    CONNECTED = 'DRIVER_STATE_CONNECTED'
    ACQUIRE_SAMPLE = 'DRIVER_STATE_ACQUIRE_SAMPLE'
    UPDATE_PARAMS = 'DRIVER_STATE_UPDATE_PARAMS'
    SET = 'DRIVER_STATE_SET'
=======
from ion.services.mi.common import BaseEnum
from ion.services.mi.exceptions import NotImplementedError 
from ion.services.mi.exceptions import InstrumentException
import time

class DriverProtocolState(BaseEnum):
    """
    Base states for driver protocols. Subclassed for specific driver
    protocols.
    """
>>>>>>> b17dd37a
    AUTOSAMPLE = 'DRIVER_STATE_AUTOSAMPLE'
    TEST = 'DRIVER_STATE_TEST'
    CALIBRATE = 'DRIVER_STATE_CALIBRATE'
    COMMAND = 'DRIVER_STATE_COMMAND'
    DIRECT_ACCESS = 'DRIVER_STATE_DIRECT_ACCESS'
    UNKNOWN = 'DRIVER_STATE_UNKNOWN'

<<<<<<< HEAD
class DriverEvent(BaseEnum):
    """Common driver event enum

    Commands and events should have unique strings that either indicate
    something or can be used in some other rational fashion."""

=======
class DriverConnectionState(BaseEnum):
    """
    Base states for driver connections.
    """
    UNCONFIGURED = 'DRIVER_STATE_UNCONFIGURED'
    DISCONNECTED = 'DRIVER_STATE_DISCONNECTED'
    CONNECTED = 'DRIVER_STATE_CONNECTED'
    
class DriverEvent(BaseEnum):
    """
    Base events for driver state machines. Commands and other events
    are transformed into state machine events for handling.
    """
>>>>>>> b17dd37a
    CONFIGURE = 'DRIVER_EVENT_CONFIGURE'
    INITIALIZE = 'DRIVER_EVENT_INITIALIZE'
    CONNECT = 'DRIVER_EVENT_CONNECT'
    CONNECTION_LOST = 'DRIVER_CONNECTION_LOST'
    DISCONNECT = 'DRIVER_EVENT_DISCONNECT'
    SET = 'DRIVER_EVENT_SET'
    GET = 'DRIVER_EVENT_GET'
    DISCOVER = 'DRIVER_EVENT_DISCOVER'
    EXECUTE = 'DRIVER_EVENT_EXECUTE'
    EXECUTE_DIRECT = 'DRIVER_EVENT_EXECUTE_DIRECT'
    ACQUIRE_SAMPLE = 'DRIVER_EVENT_ACQUIRE_SAMPLE'
    START_AUTOSAMPLE = 'DRIVER_EVENT_START_AUTOSAMPLE'
    STOP_AUTOSAMPLE = 'DRIVER_EVENT_STOP_AUTOSAMPLE'
    TEST = 'DRIVER_EVENT_TEST'
    STOP_TEST = 'DRIVER_EVENT_STOP_TEST'
    CALIBRATE = 'DRIVER_EVENT_CALIBRATE'
    RESET = 'DRIVER_EVENT_RESET'
    ENTER = 'DRIVER_EVENT_ENTER'
    EXIT = 'DRIVER_EVENT_EXIT'
    UPDATE_PARAMS = 'DRIVER_EVENT_UPDATE_PARAMS'
<<<<<<< HEAD


class DriverStatus(BaseEnum):
    """Common driver status enum"""

    DRIVER_VERSION = 'DRIVER_STATUS_DRIVER_VERSION'
    DRIVER_STATE = 'DRIVER_STATUS_DRIVER_STATE'
    OBSERVATORY_STATE = 'DRIVER_STATUS_OBSERVATORY_STATE'
    DRIVER_ALARMS = 'DRIVER_STATUS_DRIVER_ALARMS'
    ALL = 'DRIVER_STATUS_ALL'
=======
>>>>>>> b17dd37a

class DriverAsyncEvent(BaseEnum):
    """
    Asynchronous driver event types.
    """
    STATE_CHANGE = 'DRIVER_ASYNC_EVENT_STATE_CHANGE'
    CONFIG_CHANGE = 'DRIVER_ASYNC_EVENT_CONFIG_CHANGE'
    SAMPLE = 'DRIVER_ASYNC_EVENT_SAMPLE'
    ERROR = 'DRIVER_ASYNC_EVENT_ERROR'
    TEST_RESULT = 'DRIVER_ASYNC_TEST_RESULT'

class DriverParameter(BaseEnum):
<<<<<<< HEAD
    """Common driver parameter enum"""

    ALL = 'DRIVER_PARAMETER_ALL'


class ObservatoryState(BaseEnum):
    """The status of a device in observatory mode"""

    NONE = 'OBSERVATORY_STATUS_NONE'
    STANDBY = 'OBSERVATORY_STATUS_STANDBY'
    STREAMING = 'OBSERVATORY_STATUS_STREAMING'
    TESTING = 'OBSERVATORY_STATUS_TESTING'
    CALIBRATING = 'OBSERVATORY_STATUS_CALIBRATING'
    UPDATING = 'OBSERVATORY_STATUS_UPDATING'
    ACQUIRING = 'OBSERVATORY_STATUS_ACQUIRING'
    UNKNOWN = 'OBSERVATORY_STATUS_UNKNOWN'

class ConnectionState(BaseEnum):
    CONNECTED = 'CONNECTION_STATE_CONNECTED'
    CONNECTIING = 'CONNECTION_STATE_CONNECTING'
    DISCONNECTED = 'CONNECTION_STATE_DISCONNECTED'
    DISCONNECTING = 'CONNECTION_STATE_DISCONNECTING'
    UNKNOWN = 'CONNECTION_STATE_UNKNOWN'

class ConnectionEvent(BaseEnum):
    CONNECT = 'CONNECTION_EVENT_CONNECT'
    DISCONNECT = 'CONNECTION_EVENT_DISCONNECT'
    ENTER_STATE = 'CONNECTION_EVENT_ENTER'
    EXIT_STATE = 'CONNECTION_EVENT_EXIT'

"""
TODO:
Do we want timeouts in the driver interface. timeout=DEFAULT_TIMEOUT.
How would we provide such behavior?
"""

class InstrumentDriver(object):
    """The base instrument driver class

    This is intended to be extended where necessary to provide a coherent
    driver for interfacing between the instrument and the instrument agent.
    Think of this class as encapsulating the session layer of the instrument
    interaction.

    @see https://confluence.oceanobservatories.org/display/syseng/CIAD+SA+SV+Instrument+Driver+Interface
    """

    def __init__(self, evt_callback):

        # Instrument channel dict.
        # A dictionary of channel-name keys and channel protocol object values.
        # We need to change this to protocol or connection name, rather than channel.
        self.channels = {}
        """@todo clean this up as chan_map gets used more"""

        self.chan_map = {}
        """The channel to protocol mapping"""

        self.send_event = evt_callback
        """The callback method that the protocol uses to alert the driver to
        events"""

        self.instrument_commands = None
        """A BaseEnum-derived class of the acceptable commands"""

        self.instrument_parameters = None
        """A BaseEnum-derived class of the acceptable parameters"""

        self.instrument_channels = None
        """A BaseEnum-derived class of the acceptable channels"""

        self.instrument_errors = None
        """A BaseEnum-derived class of the acceptable errors"""

        self.instrument_states = None
        """A BaseEnum-derived class of the acceptable channel states"""

        self.instrument_active_states = []
        """A list of the active states found in the BaseEnum-derived state
        class"""

        self.state_map = None
        """An optional mapping of specific driver states to DriverState enums"""

        # Below are old members with comments from EH.
        #
        # Protocol will create and own the connection it fronts.
        #self.instrument_connection = None
        #"""An object for manipulating connect and disconnect to an instrument"""
        # This is the self.channels member above. Change name. A dict of protocols.
        #self.instrument_protocol = None
        #"""The instrument-specific protocol object"""
        # This is supplied by the driver process that contains and creates the driver.
        #self.instrument_comms_method = None
        #"""The communications method formatting object"""
        # Probably an enum class with execute commands that are possible.
        #self.instrument_commands = None
        #"""The instrument-specific command list"""
        # Ditch this.
        #self.instrument_metadata_parameters = None
        #"""The instrument-specific metadata parameter list"""
        # To be added. A dictionary or class that knows how to match, parse and format all of its params.
        #self.instrument_parameters = None
        #"""The instrument-specific parameter list"""
        # TBD.
        #self.instrument_channels = None
        #"""The instrument-specific channel list"""
        # Why bother, make errors draw from the common list.
        #self.instrument_errors = None
        #"""The instrument-specific error list"""
        # This should return the instrument commands enum values
        #self.instrument_capabilities = None
        #"""The instrument-specific capabilities list"""
        # TBD.
        #self.instrument_status = None
        #"""The instrument-specific status list"""

        # Do we need this also? Just use simple harmonizing logic
        # at driver level if there are multiple connections. If one connection,
        # one state machine.
        # Setup the state machine

        self.connection_fsm = InstrumentFSM(ConnectionState, ConnectionEvent,
                                        ConnectionEvent.ENTER_STATE,
                                        ConnectionEvent.EXIT_STATE,
                                        InstErrorCode.UNHANDLED_EVENT)
        self.connection_fsm.add_handler(ConnectionState.DISCONNECTED,
                                    ConnectionEvent.CONNECT,
                                    self._handler_disconnected_connect)
        self.connection_fsm.add_handler(ConnectionState.CONNECTED,
                                    ConnectionEvent.DISCONNECT,
                                    self._handler_connected_disconnect)
        self.connection_fsm.add_handler(ConnectionState.UNKNOWN,
                                    ConnectionEvent.CONNECT,
                                    self._handler_unknown_connect)
        self.connection_fsm.add_handler(ConnectionState.UNKNOWN,
                                    ConnectionEvent.DISCONNECT,
                                    self._handler_unknown_disconnect)
        self.connection_fsm.start(ConnectionState.UNKNOWN)

        """
        self.driver_fsm.add_transition(DriverEvent.CONFIGURE,
                                       DriverState.UNCONFIGURED,
                                       action=self._handle_configure,
                                       next_state=DriverState.DISCONNECTED)
        self.driver_fsm.add_transition(DriverEvent.INITIALIZE,
                                       DriverState.DISCONNECTED,
                                       action=self._handle_initialize,
                                       next_state=DriverState.UNCONFIGURED)
        self.driver_fsm.add_transition(DriverEvent.DISCONNECT_FAILED,
                                       DriverState.DISCONNECTING,
                                       action=self._handle_disconnect_failure,
                                       next_state=DriverState.CONNECTED)
        self.driver_fsm.add_transition(DriverEvent.DISCONNECT_COMPLETE,
                                       DriverState.DISCONNECTING,
                                       action=self._handle_disconnect_success,
                                       next_state=DriverState.DISCONNECTED)
        self.driver_fsm.add_transition(DriverEvent.DISCONNECT,
                                       DriverState.CONNECTED,
                                       action=self._handle_disconnect,
                                       next_state=DriverState.DISCONNECTING)
        self.driver_fsm.add_transition(DriverEvent.CONNECT,
                                       DriverState.DISCONNECTED,
                                       action=self._handle_connect,
                                       next_state=DriverState.CONNECTING)
        self.driver_fsm.add_transition(DriverEvent.CONNECTION_COMPLETE,
                                       DriverState.CONNECTING,
                                       action=self._handle_connect_success,
                                       next_state=DriverState.CONNECTED)
        self.driver_fsm.add_transition(DriverEvent.CONNECTION_FAILED,
                                       DriverState.CONNECTING,
                                       action=self._handle_connect_failed,
                                       next_state=DriverState.DISCONNECTED)
        self.driver_fsm.add_transition(DriverEvent.START_AUTOSAMPLE,
                                       DriverState.CONNECTED,
                                       action=self._handle_start_autosample,
                                       next_state=DriverState.AUTOSAMPLE)
        self.driver_fsm.add_transition(DriverEvent.STOP_AUTOSAMPLE,
                                       DriverState.AUTOSAMPLE,
                                       action=self._handle_stop_autosample,
                                       next_state=DriverState.CONNECTED)
        self.driver_fsm.add_transition(DriverEvent.CONNECTION_LOST,
                                       DriverState.AUTOSAMPLE,
                                       action=self._handle_connection_lost,
                                       next_state=DriverState.DISCONNECTED)
        self.driver_fsm.add_transition(DriverEvent.CONNECTION_LOST,
                                       DriverState.CONNECTED,
                                       action=self._handle_connection_lost,
                                       next_state=DriverState.DISCONNECTED)

        self.driver_fsm.add_transition(DriverEvent.DATA_RECEIVED,
                                       DriverState.CONNECTED,
                                       action=self._handle_data_received,
                                       next_state=DriverState.CONNECTED)
        self.driver_fsm.add_transition(DriverEvent.DATA_RECEIVED,
                                       DriverState.AUTOSAMPLE,
                                       action=self._handle_data_received,
                                       next_state=DriverState.AUTOSAMPLE)
        self.driver_fsm.add_transition(DriverEvent.GET,
                                       DriverState.CONNECTED,
                                       action=self._handle_get,
                                       next_state=DriverState.CONNECTED)
        self.driver_fsm.add_transition(DriverEvent.SET,
                                       DriverState.CONNECTED,
                                       action=self._handle_set,
                                       next_state=DriverState.CONNECTED)
        self.driver_fsm.add_transition(DriverEvent.ACQUIRE_SAMPLE,
                                       DriverState.CONNECTED,
                                       action=self._handle_acquire_sample,
                                       next_state=DriverState.CONNECTED)
        self.driver_fsm.add_transition(DriverEvent.TEST,
                                       DriverState.CONNECTED,
                                       action=self._handle_test,
                                       next_state=DriverState.CONNECTED)
        self.driver_fsm.add_transition(DriverEvent.CALIBRATE,
                                       DriverState.CONNECTED,
                                       action=self._handle_calibrate,
                                       next_state=DriverState.CONNECTED)

        self.driver_fsm.add_transition_catch(DriverEvent.RESET,
                                       action=self._handle_reset,
                                       next_state=DriverState.UNCONFIGURED)
        """

    ########################################################################
    # Channel connection interface.
    ########################################################################

    def initialize(self, channels=None, *args, **kwargs):
        """
        Reset the given device channels to an unconnected, unconfigured state.
        @param channels List of channel names to initialize, by default
                        [DriverChannel.INSTRUMENT]
        @retval a dict with keys equal to the requested channels and values
        corresponding the the initialization of the corresponding channels.
        """

        channels = channels or [DriverChannel.INSTRUMENT]

        (result, valid_channels) = self._check_channel_args(channels)

        for channel in valid_channels:
            result[channel] = self.chan_map[channel].initialize(*args, **kwargs)

        return result
=======
    """
    Base driver parameters. Subclassed by specific drivers with device
    specific parameters.
    """
    ALL = 'DRIVER_PARAMETER_ALL'

class InstrumentDriver(object):
    """
    Base class for instrument drivers.
    """
    
    def __init__(self, event_callback):
        """
        Constructor.
        @param event_callback The driver process callback used to send
        asynchrous driver events to the agent.
        """
        self._send_event = event_callback
>>>>>>> b17dd37a

    #############################################################
    # Device connection interface.
    #############################################################
    
    def initialize(self, *args, **kwargs):
        """
<<<<<<< HEAD
        Configure the driver for communications with the device channels
        indicated in the keys of the configs dict.
        @param configs A dict containing channel name keys, with
        dict values containing the comms configuration for the named channel.
        @retval Dict of channels and configure outputs
        @throws RequiredParameterException On missing parameters in config
        """
        assert isinstance(configs, dict)

        mi_logger.debug("Issuing base configure...")

        channels = configs.keys()
        try:
            (result, valid_channels) = self._check_channel_args(channels)

            for channel in valid_channels:
                config = configs[channel]
                result[channel] = self.chan_map[channel].configure(
                        config, *args, **kwargs)

        except (RequiredParameterException, TypeError):
            result = InstErrorCode.REQUIRED_PARAMETER

        return result

    def connect(self, channels=None, *args, **kwargs):
        """
        Establish communications with the given device channels.
        @param channels List of channel names to connect, by default
                        [DriverChannel.INSTRUMENT]
        @retval Dict of channels and configure outputs
        @throws RequiredParameterException on missing connection parameter
        """

        channels = channels or [DriverChannel.INSTRUMENT]

        mi_logger.debug("Issuing base connect...")
        try:
            (result, valid_channels) = self._check_channel_args(channels)

            for channel in valid_channels:
                result[channel] = self.chan_map[channel].connect(*args,
                                                                 **kwargs)

            self.connection_fsm.on_event(ConnectionEvent.CONNECT)
        except RequiredParameterException:
            result = InstErrorCode.REQUIRED_PARAMETER

        return result

    def disconnect(self, channels=None, *args, **kwargs):
        """
        Disconnect communications with the given device channels.
        @param channels List of channel names to disconnect, by default
                        [DriverChannel.INSTRUMENT]
        """
        channels = channels or [DriverChannel.INSTRUMENT]

        (result, valid_channels) = self._check_channel_args(channels)

        for channel in valid_channels:
            result[channel] = self.chan_map[channel].disconnect(*args,
                                                                **kwargs)

        self.connection_fsm.on_event(ConnectionEvent.DISCONNECT)

        return result

    def detach(self, channels=None, *args, **kwargs):
        """
        Disconnect communications with the given device channels.
        @param channels List of channel names to disconnect, by default
                        [DriverChannel.INSTRUMENT]
        """

        channels = channels or [DriverChannel.INSTRUMENT]

        mi_logger.debug("Issuing empty detach...")

        (result, valid_channels) = self._check_channel_args(channels)

        for channel in valid_channels:
            result[channel] = self.chan_map[channel].detach(*args, **kwargs)

        return result
=======
        Initialize driver connection, bringing communications parameters
        into unconfigured state (no connection object).
        @raises StateError if command not allowed in current state        
        @raises NotImplementedError if not implemented by subclass.
        """
        raise NotImplementedError('initialize() not implemented.')
        
    def configure(self, *args, **kwargs):
        """
        Configure the driver for communications with the device via
        port agent / logger (valid but unconnected connection object).
        @param arg[0] comms config dict.
        @raises StateError if command not allowed in current state        
        @throws ParameterError if missing comms or invalid config dict.
        @raises NotImplementedError if not implemented by subclass.
        """
        raise NotImplementedError('configure() not implemented.')
        
    def connect(self, *args, **kwargs):
        """
        Establish communications with the device via port agent / logger
        (connected connection object).
        @raises StateError if command not allowed in current state
        @throws ConnectionError if the connection failed.
        @raises NotImplementedError if not implemented by subclass.
        """
        raise NotImplementedError('connect() not implemented.')
    
    def disconnect(self, *args, **kwargs):
        """
        Disconnect from device via port agent / logger.
        @raises StateError if command not allowed in current state
        @raises NotImplementedError if not implemented by subclass.
        """
        raise NotImplementedError('disconnect() not implemented.')

    #############################################################
    # Command and control interface.
    #############################################################

    def discover(self, *args, **kwargs):
        """
        Determine initial state upon establishing communications.
        @param timeout=timeout Optional command timeout.        
        @retval Current device state.
        @raises TimeoutError if could not wake device.
        @raises StateError if command not allowed in current state or if
        device state not recognized.
        @raises NotImplementedError if not implemented by subclass.
        """
        raise NotImplementedError('discover() is not implemented.')
>>>>>>> b17dd37a

    def get(self, *args, **kwargs):
        """
        Retrieve device parameters.
        @param args[0] DriverParameter.ALL or a list of parameters to retrive.
        @retval parameter : value dict.
        @raises ParameterError if missing or invalid get parameters.
        @raises StateError if command not allowed in current state
        @raises NotImplementedError if not implemented by subclass.
        """
        raise NotImplementedError('get() is not implemented.')

    def set(self, *args, **kwargs):
        """
        Set device parameters.
        @param args[0] parameter : value dict of parameters to set.
        @param timeout=timeout Optional command timeout.
        @raises ParameterError if missing or invalid set parameters.
        @riases TimeoutError if could not wake device or no response.
        @raises ProtocolError if set command not recognized.
        @raises StateError if command not allowed in current state.
        @raises NotImplementedError if not implemented by subclass.
        """
        raise NotImplementedError('set() not implemented.')

    def execute_acquire_sample(self, *args, **kwargs):
        """
<<<<<<< HEAD
        Gets the value of the requested parameters. The general form of
        params should be a list of tuples (c,p) where c and p are channels
        and parameters in the self.instrument_channels and
        self.instrument_parameters lists respectively.
        """
        (result, valid_params) = self._check_get_args(params)

        if mi_logger.isEnabledFor(logging.DEBUG):
            mi_logger.debug("result=%s  valid_params=%s" %
                            (str(result), str(valid_params)))

        for (channel, parameters) in valid_params:
            proto = self.chan_map[channel]
            # ask channel's protocol to get the values for these parameters:
            proto_result = proto.get(parameters, *args, **kwargs)
            for parameter in parameters:
                result[(channel, parameter)] = proto_result[parameter]

        return result

    def set(self, params, *args, **kwargs):
        """
        Sets parameters in this driver.

        @param params A dict of (c,p):v entries where c and p are channels and
        parameters in the self.instrument_channels and
        self.instrument_parameters lists respectively,
        and v is the desired value for such (c,p) pair. For example:
          {
            ("MyChannel.CHAN1", MyParam.PARAM1): 123,
            ("MyChannel.CHAN1", MyParam.PARAM4): 456,
            ("MyChannel.CHAN3", MyParam.PARAM5): 789,
          }
        @retval The parameter dictionary with post-set values and possible
        errors that were encountered for each parameter
        """
        (result, valid_params) = self._check_set_args(params)

        if mi_logger.isEnabledFor(logging.DEBUG):
            mi_logger.debug("result=%s  valid_params=%s" %
                            (str(result), str(valid_params)))

        for channel in valid_params:
            parameters = valid_params[channel]
            proto = self.chan_map[channel]
            # ask channel's protocol to set the values for these parameters:
            proto_result = proto.set(parameters, *args, **kwargs)
            for parameter in parameters.keys():
                result[(channel, parameter)] = proto_result[parameter]

        return result
=======
        Poll for a sample.
        @param timeout=timeout Optional command timeout.        
        @ retval Device sample dict.
        @riases TimeoutError if could not wake device or no response.
        @raises ProtocolError if acquire command not recognized.
        @raises StateError if command not allowed in current state.
        @raises NotImplementedError if not implemented by subclass.        
        """
        raise NotImplementedError('execute_acquire_sample() not implemented.')

    def execute_start_autosample(self, *args, **kwargs):
        """
        Switch to autosample mode.
        @param timeout=timeout Optional command timeout.        
        @riases TimeoutError if could not wake device or no response.
        @raises StateError if command not allowed in current state.
        @raises NotImplementedError if not implemented by subclass.                
        """
        raise NotImplementedError('execute_start_autosample() not implemented.')
>>>>>>> b17dd37a

    def execute_stop_autosample(self, *args, **kwargs):
        """
        Leave autosample mode.
        @param timeout=timeout Optional command timeout.        
        @riases TimeoutError if could not wake device or no response.
        @raises ProtocolError if stop command not recognized.
        @raises StateError if command not allowed in current state.
        @raises NotImplementedError if not implemented by subclass.                
        """
        raise NotImplementedError('execute_stop_autosample() not implemented.')

    def execute_test(self, *args, **kwargs):
        """
        Execute device tests.
        @param timeout=timeout Optional command timeout (for wakeup only --
        device specific timeouts for internal test commands).
        @riases TimeoutError if could not wake device or no response.
        @raises ProtocolError if test commands not recognized.
        @raises StateError if command not allowed in current state.
        @raises NotImplementedError if not implemented by subclass.                        
        """
        raise NotImplementedError('execute_test() not implemented.')

    def execute_calibrate(self, *args, **kwargs):
        """
        Execute device calibration.
        @param timeout=timeout Optional command timeout (for wakeup only --
        device specific timeouts for internal calibration commands).
        @riases TimeoutError if could not wake device or no response.
        @raises ProtocolError if test commands not recognized.
        @raises StateError if command not allowed in current state.
        @raises NotImplementedError if not implemented by subclass.                        
        """
        raise NotImplementedError('execute_calibrate() not implemented.')

    def execute_direct(self, *args, **kwargs):
        """
        """
<<<<<<< HEAD
        pass

    def execute_direct(self, channels, *args, **kwargs):
        """
        """
        pass

    ################################
    # Announcement callback from protocol
    ################################
    def protocol_callback(self, event):
        """The callback method that the protocol calls when there is some sort
        of event worth notifying the driver about.

        @param event The event object from the event service
        @todo Make event a real event object of some sort instead of the hack
        tuple of (DriverAnnouncement enum, any error code, message)
        """


    ########################################################################
    # TBD.
    ########################################################################

    def get_resource_commands(self):
        """
        Gets the list of (channel, cmd) pairs gathered from all the
        channels in this driver.
        """
        result = []
        for channel in self.get_channels():
            cmds = self.chan_map[channel].get_resource_commands()
            if cmds:
                result.extend([(channel, cmd) for cmd in cmds])
        return result

    def get_resource_params(self):
        """
        Gets the list of (channel, param) pairs gathered from all the
        channels in this driver.
        """
        result = []
        for channel in self.get_channels():
            params = self.chan_map[channel].get_resource_params()
            if params:
                result.extend([(channel, param) for param in params])
        return result

    def get_capabilities(self, channels, *args, **kwargs):
=======
        raise NotImplementedError('execute_direct() not implemented.')

    ########################################################################
    # Resource query interface.
    ########################################################################    
    
    def get_resource_commands(self):
        """
        Retrun list of device execute commands available.
        """
        return [cmd for cmd in dir(self) if cmd.startswith('execute_')]    
    
    def get_resource_params(self):
>>>>>>> b17dd37a
        """
        Return list of device parameters available.
        """
        return self.get(DriverParameter.ALL)
            
    def get_current_state(self):
        """
        Return current device state. Implemented in connection specific
        subclasses.
        """
<<<<<<< HEAD
        return self.instrument_channels.list()

    def get_active_channels(self):
        """Get a list of channels that are in some form of an active state

        @retval a list of channels that are in an active state
        """
        result = []
        chan_state_dict = self.get_current_state([DriverChannel.ALL])
        for chan in chan_state_dict.keys:
            if chan_state_dict[chan] in self.instrument_active_states:
                result.append[chan]

        return result

    def get_current_state(self, channels=None):
        """Get the current state of the instrument

        @param channels A list of the channels of interest, values from the
        specific driver's channel enumeration list. Default is DriverChannel.INSTRUMENT
        @retval result A dict of {channel_name:state}. If disconnected,
        {DriverChannel.INSTRUMENT:ConnectionState.DISCONNECTED
        @throws RequiredParameterException When a parameter is missing
        """

        if self.connection_fsm.get_current_state() == ConnectionState.DISCONNECTED:
            return {DriverChannel.INSTRUMENT:ConnectionState.DISCONNECTED}

        if (channels == None):
            channels = [DriverChannel.INSTRUMENT]

        (result, valid_channels) = self._check_channel_args(channels)

        for channel in valid_channels:
            result[channel] = self.chan_map[channel].get_current_state()

            # lookup the driver state if there is a mapping
            if self.state_map and result[channel] in self.state_map:
                result[channel] = self.state_map[result[channel]]

        return result

    ########################################################################
    # Private helpers.
    ########################################################################
    def _check_channel_args(self, channels):
        """Checks the channel arguments that are supplied

        They should be:
        a. In the self.instrument_channel enum
        b. Have a specific channel or DriverChannel.ALL or DriverChannel.INSTRUMENT
        @param channels The list of channels that are being checked for validity
        @retval A tuple of dicts. The first element is a dict of invalid
        channel IDs mapped to an INVALID_CHANNEL error code. The second
        element is a list of valid channels. Example:
        ({Channel.BAD_NAME:InstErrorCode.INVALID_CHANNEL},[Channel.CHAN1])
        @throws RequiredParameterException If the arguments are missing or invalid
        """
        valid_channels = []
        invalid_chan_dict = {}

        if (channels == None) or (not isinstance(channels, (list, tuple))):
            raise RequiredParameterException()

        elif len(channels) == 0:
            raise RequiredParameterException()

        else:
            clist = self.instrument_channels.list()

            if DriverChannel.ALL in clist:
                clist.remove(DriverChannel.ALL)

            # Expand "ALL" channel keys.
            if DriverChannel.ALL in channels:
                channels = clist
                channels.remove(DriverChannel.INSTRUMENT)
                #channels += clist
                #channels = [c for c in channels if c != DriverChannel.ALL]

            # Make unique
            channels = list(set(channels))

            # Separate valid and invalid channels.
            for c in channels:
                if c in clist:
                    valid_channels.append(c)
                else:
                    invalid_chan_dict[c] = InstErrorCode.INVALID_CHANNEL

        return (invalid_chan_dict, valid_channels)

    def _check_get_args(self, params):
        """
        Checks the params arguments that are supplied.

        @param params A list of tuples (c,p) where c and p are channels and
        parameters in the self.instrument_channels and
        self.instrument_parameters lists respectively.

        @retval A tuple (result, valid_params) where:

        result: an empty dict if the given params arguments is valid;
        otherwise something like:
          { ("bad_channel", "whatever") : InstErrorCode.INVALID_CHANNEL }

        valid_params: a list of tuples (c,pp) where pp is the list of
        parameters associated to channel c in the given params argument,
        for example:
          [ ("MyChannel.CHAN1", [MyParam.PARAM1, MyParam.PARAM4]),
            ("MyChannel.CHAN3", [MyParam.PARAM5]),
          ]
        The list-per-channel allows the caller to pass such list of params in
        one single invocation to the corresponding protocol operation.
        """

        if params == None or not isinstance(params, (list, tuple)):
            raise RequiredParameterException()

        if len(params) == 0:
            raise RequiredParameterException()

        # my list of params excluding ALL
        plist = [p for p in self.instrument_parameters.list() if p !=
                DriverParameter.ALL]

        # my list of channels excluding ALL
        clist = [c for c in self.instrument_channels.list() if c !=
                DriverChannel.ALL]

        # Expand and remove "ALL" channel specifiers.
        params += [(c, parameter) for (channel, parameter) in params
            if channel == DriverChannel.ALL for c in clist]
        params = [(c, p) for (c, p) in params if c != DriverChannel.ALL]

        # Expand and remove "ALL" parameter specifiers.
        params += [(channel, p) for (channel, parameter) in params
            if parameter == DriverParameter.ALL for p in plist]
        params = [(c, p) for (c, p) in params if p != DriverParameter.ALL]

        # Make list unique.
        params = list(set(params))

        # Separate invalid params.
        invalid_params = [(c, p) for (c, p) in params if c in clist and p not in plist]
        invalid_channels = [(c, p) for (c, p) in params if c not in clist]

        # get valid params:
        chan_params_map = {}
        for (c, p) in params:
            if c in clist and p in plist:
                pp = chan_params_map.get(c, [])
                pp.append(p)
                chan_params_map[c] = pp
        valid_params = chan_params_map.items()

        # Build result
        result = {}
        for (c, p) in invalid_params:
            result[(c, p)] = InstErrorCode.INVALID_PARAMETER
        for (c, p) in invalid_channels:
            result[(c, p)] = InstErrorCode.INVALID_CHANNEL

        return (result, valid_params)

    def _check_set_args(self, params):
        """
        Checks the params arguments that are supplied.

        @param params A dict of (c,p):v entries where c and p are channels and
        parameters in the self.instrument_channels and
        self.instrument_parameters lists respectively,
        and v is the desired value for such (c,p) pair. For example:
          {
            ("MyChannel.CHAN1", MyParam.PARAM1): 123,
            ("MyChannel.CHAN1", MyParam.PARAM4): 456,
            ("MyChannel.CHAN3", MyParam.PARAM5): 789,
          }

        @retval A tuple (result, valid_params) where:

        result: an empty dict if the given params arguments is valid;
        otherwise something like:
          { ("bad_channel", "whatever") : InstErrorCode.INVALID_CHANNEL }

        valid_params: a dict of c:pp entries where pp is the dict of p:v
        entries for each parameter p and desired value v associated to channel
        c in the given params argument,
        for example:
          { "MyChannel.CHAN1": {MyParam.PARAM1: 123, MyParam.PARAM4: 456},
            "MyChannel.CHAN3": {MyParam.PARAM5: 789},
          }
        The dict-per-channel allows the caller to pass such dict in
        one single invocation to the corresponding protocol operation.
        """
        #
        # NOTE: validation of values NOT done here; that can be a protocol's
        # responsibility.
        #

        if params == None or not isinstance(params, dict):
            raise RequiredParameterException()

        if len(params) == 0:
            raise RequiredParameterException()

        # my list of params excluding ALL
        plist = [p for p in self.instrument_parameters.list() if p !=
                DriverParameter.ALL]

        # my list of channels excluding ALL
        clist = [c for c in self.instrument_channels.list() if c !=
                DriverChannel.ALL]

        result = {}

        # c_map = { c: [(p1,v1), (p2,v2)...], ... }, will help check for
        # duplicate parameters per channel
        c_map = {}
        for (channel, param) in params.keys():
            value = params[(channel, param)]

            if param == DriverParameter.ALL:
                params_for_channels = plist
            elif not param in plist:
                result[(channel, param)] = InstErrorCode.INVALID_PARAMETER
                continue
            else:
                params_for_channels = [param]

            if channel == DriverChannel.ALL:
                channels = clist
            elif not channel in clist:
                result[(channel, param)] = InstErrorCode.INVALID_CHANNEL
                continue
            else:
                channels = [channel]

            for c in channels:
                # update the list for each channel in this pass:
                pp = c_map.get(c, [])
                for p in params_for_channels:
                    pp.append((p, value))
                c_map[c] = pp

        # finally, while checking for duplicate parameters-per-channel,
        # construct valid_params based on c_map, but this time with a
        # dict for each channel:
        # valid_params = { c: {p1:v1, p2:v2, ...}, ... }
        valid_params = {}
        for c in c_map.keys():
            # check for any duplicate parameters per channel:
            pp = c_map[c]
            ps, vs = zip(*pp)
            if len(ps) > len(set(ps)):
                # pick any of the duplicate parameters to report error:
                dups = list(ps)
                for p in list(set(ps)):
                    dups.remove(p)
                bad_param = dups[0]
                result[(c, bad_param)] = InstErrorCode.DUPLICATE_PARAMETER
            else:
                pv_dict = {}
                for (p, v) in pp:
                    pv_dict[p] = v
                valid_params[c] = pv_dict

        return (result, valid_params)

    #######################
    # State change handlers
    #######################
    def _handler_connected_disconnect(self, *args, **kwards):
        """Handle connected state with disconnect event"""
        return (ConnectionState.DISCONNECTED, None)

    def _handler_disconnected_connect(self, *args, **kwards):
        """Handle connected state with disconnect event"""
        return(ConnectionState.CONNECTED, None)

    def _handler_unknown_disconnect(self, *args, **kwards):
        """Handle connected state with disconnect event"""
        return (ConnectionState.DISCONNECTED, None)

    def _handler_unknown_connect(self, *args, **kwards):
        """Handle connected state with disconnect event"""
        return(ConnectionState.CONNECTED, None)
=======
        raise NotImplementedError('get_current_state() is not implemented.')

    ########################################################################
    # Event interface.
    ########################################################################

    def _driver_event(self, type, val=None):
        """
        Construct and send an asynchronous driver event.
        @param type a DriverAsyncEvent type specifier.
        @param val event value for sample and test result events.
        """
        event = {
            'type' : type,
            'value' : None,
            'time' : time.time()
        }
        if type == DriverAsyncEvent.STATE_CHANGE:
            state = self.get_current_state()
            event['value'] = state
            self._send_event(event)
            
        elif type == DriverAsyncEvent.CONFIG_CHANGE:
            config = self.get(DriverParameter.ALL)
            event['value'] = config
            self._send_event(event)
        
        elif type == DriverAsyncEvent.SAMPLE:
            event['value'] = val
            self._send_event(event)
            
        elif type == DriverAsyncEvent.ERROR:
            # Error caught at driver process level.
            pass

        elif type == DriverAsyncEvent.TEST_RESULT:
            event['value'] = val
            self._send_event(event)

    ########################################################################
    # Test interface.
    ########################################################################

    def driver_echo(self, msg):
        """
        Echo a message.
        @param msg the message to prepend and echo back to the caller.
        """
        reply = 'driver_echo: '+msg
        return reply
    
    def test_exceptions(self, msg):
        """
        Test exception handling in the driver process.
        @param msg message string to put in a raised exception to be caught in
        a test.
        @raises InstrumentExeption always.
        """
        raise InstrumentException(msg)
        
>>>>>>> b17dd37a
<|MERGE_RESOLUTION|>--- conflicted
+++ resolved
@@ -11,41 +11,10 @@
 __author__ = 'Steve Foley'
 __license__ = 'Apache 2.0'
 
-<<<<<<< HEAD
-import logging
-from ion.services.mi.common import BaseEnum, InstErrorCode
-from ion.services.mi.exceptions import InstrumentConnectionException
-from ion.services.mi.exceptions import RequiredParameterException
-from ion.services.mi.common import DEFAULT_TIMEOUT
-from ion.services.mi.instrument_fsm_args import InstrumentFSM
-
-
-mi_logger = logging.getLogger('mi_logger')
-
-class DriverChannel(BaseEnum):
-    """Common channels for all sensors. Driver subclasses contain a subset."""
-    INSTRUMENT = 'CHANNEL_INSTRUMENT'
-    CTD = 'CHANNEL_CTD'
-    ALL = 'CHANNEL_ALL'
-
-class DriverCommand(BaseEnum):
-    """Common driver commands
-
-    Commands and events should have unique strings that either indicate
-    something or can be used in some other rational fashion."""
-
-    ACQUIRE_SAMPLE = 'DRIVER_CMD_ACQUIRE_SAMPLE'
-    START_AUTO_SAMPLING = 'DRIVER_CMD_START_AUTO_SAMPLING'
-    STOP_AUTO_SAMPLING = 'DRIVER_CMD_STOP_AUTO_SAMPLING'
-    TEST = 'DRIVER_CMD_TEST'
-    CALIBRATE = 'DRIVER_CMD_CALIBRATE'
-    RESET = 'DRIVER_CMD_RESET'
-    GET = 'DRIVER_CMD_GET'
-    SET = 'DRIVER_CMD_SET'
-    GET_STATUS = 'DRIVER_CMD_GET_STATUS'
-    GET_METADATA = 'DRIVER_CMD_GET_METADATA'
-    UPDATE_PARAMS = 'DRIVER_CMD_UPDATE_PARAMS'
-    TEST_ERRORS = 'DRIVER_CMD_TEST_ERRORS'
+from ion.services.mi.common import BaseEnum
+from ion.services.mi.exceptions import NotImplementedException 
+from ion.services.mi.exceptions import InstrumentException
+import time
 
 class DriverState(BaseEnum):
     """Common driver state enum"""
@@ -58,18 +27,12 @@
     ACQUIRE_SAMPLE = 'DRIVER_STATE_ACQUIRE_SAMPLE'
     UPDATE_PARAMS = 'DRIVER_STATE_UPDATE_PARAMS'
     SET = 'DRIVER_STATE_SET'
-=======
-from ion.services.mi.common import BaseEnum
-from ion.services.mi.exceptions import NotImplementedError 
-from ion.services.mi.exceptions import InstrumentException
-import time
 
 class DriverProtocolState(BaseEnum):
     """
     Base states for driver protocols. Subclassed for specific driver
     protocols.
     """
->>>>>>> b17dd37a
     AUTOSAMPLE = 'DRIVER_STATE_AUTOSAMPLE'
     TEST = 'DRIVER_STATE_TEST'
     CALIBRATE = 'DRIVER_STATE_CALIBRATE'
@@ -77,14 +40,6 @@
     DIRECT_ACCESS = 'DRIVER_STATE_DIRECT_ACCESS'
     UNKNOWN = 'DRIVER_STATE_UNKNOWN'
 
-<<<<<<< HEAD
-class DriverEvent(BaseEnum):
-    """Common driver event enum
-
-    Commands and events should have unique strings that either indicate
-    something or can be used in some other rational fashion."""
-
-=======
 class DriverConnectionState(BaseEnum):
     """
     Base states for driver connections.
@@ -98,7 +53,6 @@
     Base events for driver state machines. Commands and other events
     are transformed into state machine events for handling.
     """
->>>>>>> b17dd37a
     CONFIGURE = 'DRIVER_EVENT_CONFIGURE'
     INITIALIZE = 'DRIVER_EVENT_INITIALIZE'
     CONNECT = 'DRIVER_EVENT_CONNECT'
@@ -119,19 +73,6 @@
     ENTER = 'DRIVER_EVENT_ENTER'
     EXIT = 'DRIVER_EVENT_EXIT'
     UPDATE_PARAMS = 'DRIVER_EVENT_UPDATE_PARAMS'
-<<<<<<< HEAD
-
-
-class DriverStatus(BaseEnum):
-    """Common driver status enum"""
-
-    DRIVER_VERSION = 'DRIVER_STATUS_DRIVER_VERSION'
-    DRIVER_STATE = 'DRIVER_STATUS_DRIVER_STATE'
-    OBSERVATORY_STATE = 'DRIVER_STATUS_OBSERVATORY_STATE'
-    DRIVER_ALARMS = 'DRIVER_STATUS_DRIVER_ALARMS'
-    ALL = 'DRIVER_STATUS_ALL'
-=======
->>>>>>> b17dd37a
 
 class DriverAsyncEvent(BaseEnum):
     """
@@ -144,253 +85,6 @@
     TEST_RESULT = 'DRIVER_ASYNC_TEST_RESULT'
 
 class DriverParameter(BaseEnum):
-<<<<<<< HEAD
-    """Common driver parameter enum"""
-
-    ALL = 'DRIVER_PARAMETER_ALL'
-
-
-class ObservatoryState(BaseEnum):
-    """The status of a device in observatory mode"""
-
-    NONE = 'OBSERVATORY_STATUS_NONE'
-    STANDBY = 'OBSERVATORY_STATUS_STANDBY'
-    STREAMING = 'OBSERVATORY_STATUS_STREAMING'
-    TESTING = 'OBSERVATORY_STATUS_TESTING'
-    CALIBRATING = 'OBSERVATORY_STATUS_CALIBRATING'
-    UPDATING = 'OBSERVATORY_STATUS_UPDATING'
-    ACQUIRING = 'OBSERVATORY_STATUS_ACQUIRING'
-    UNKNOWN = 'OBSERVATORY_STATUS_UNKNOWN'
-
-class ConnectionState(BaseEnum):
-    CONNECTED = 'CONNECTION_STATE_CONNECTED'
-    CONNECTIING = 'CONNECTION_STATE_CONNECTING'
-    DISCONNECTED = 'CONNECTION_STATE_DISCONNECTED'
-    DISCONNECTING = 'CONNECTION_STATE_DISCONNECTING'
-    UNKNOWN = 'CONNECTION_STATE_UNKNOWN'
-
-class ConnectionEvent(BaseEnum):
-    CONNECT = 'CONNECTION_EVENT_CONNECT'
-    DISCONNECT = 'CONNECTION_EVENT_DISCONNECT'
-    ENTER_STATE = 'CONNECTION_EVENT_ENTER'
-    EXIT_STATE = 'CONNECTION_EVENT_EXIT'
-
-"""
-TODO:
-Do we want timeouts in the driver interface. timeout=DEFAULT_TIMEOUT.
-How would we provide such behavior?
-"""
-
-class InstrumentDriver(object):
-    """The base instrument driver class
-
-    This is intended to be extended where necessary to provide a coherent
-    driver for interfacing between the instrument and the instrument agent.
-    Think of this class as encapsulating the session layer of the instrument
-    interaction.
-
-    @see https://confluence.oceanobservatories.org/display/syseng/CIAD+SA+SV+Instrument+Driver+Interface
-    """
-
-    def __init__(self, evt_callback):
-
-        # Instrument channel dict.
-        # A dictionary of channel-name keys and channel protocol object values.
-        # We need to change this to protocol or connection name, rather than channel.
-        self.channels = {}
-        """@todo clean this up as chan_map gets used more"""
-
-        self.chan_map = {}
-        """The channel to protocol mapping"""
-
-        self.send_event = evt_callback
-        """The callback method that the protocol uses to alert the driver to
-        events"""
-
-        self.instrument_commands = None
-        """A BaseEnum-derived class of the acceptable commands"""
-
-        self.instrument_parameters = None
-        """A BaseEnum-derived class of the acceptable parameters"""
-
-        self.instrument_channels = None
-        """A BaseEnum-derived class of the acceptable channels"""
-
-        self.instrument_errors = None
-        """A BaseEnum-derived class of the acceptable errors"""
-
-        self.instrument_states = None
-        """A BaseEnum-derived class of the acceptable channel states"""
-
-        self.instrument_active_states = []
-        """A list of the active states found in the BaseEnum-derived state
-        class"""
-
-        self.state_map = None
-        """An optional mapping of specific driver states to DriverState enums"""
-
-        # Below are old members with comments from EH.
-        #
-        # Protocol will create and own the connection it fronts.
-        #self.instrument_connection = None
-        #"""An object for manipulating connect and disconnect to an instrument"""
-        # This is the self.channels member above. Change name. A dict of protocols.
-        #self.instrument_protocol = None
-        #"""The instrument-specific protocol object"""
-        # This is supplied by the driver process that contains and creates the driver.
-        #self.instrument_comms_method = None
-        #"""The communications method formatting object"""
-        # Probably an enum class with execute commands that are possible.
-        #self.instrument_commands = None
-        #"""The instrument-specific command list"""
-        # Ditch this.
-        #self.instrument_metadata_parameters = None
-        #"""The instrument-specific metadata parameter list"""
-        # To be added. A dictionary or class that knows how to match, parse and format all of its params.
-        #self.instrument_parameters = None
-        #"""The instrument-specific parameter list"""
-        # TBD.
-        #self.instrument_channels = None
-        #"""The instrument-specific channel list"""
-        # Why bother, make errors draw from the common list.
-        #self.instrument_errors = None
-        #"""The instrument-specific error list"""
-        # This should return the instrument commands enum values
-        #self.instrument_capabilities = None
-        #"""The instrument-specific capabilities list"""
-        # TBD.
-        #self.instrument_status = None
-        #"""The instrument-specific status list"""
-
-        # Do we need this also? Just use simple harmonizing logic
-        # at driver level if there are multiple connections. If one connection,
-        # one state machine.
-        # Setup the state machine
-
-        self.connection_fsm = InstrumentFSM(ConnectionState, ConnectionEvent,
-                                        ConnectionEvent.ENTER_STATE,
-                                        ConnectionEvent.EXIT_STATE,
-                                        InstErrorCode.UNHANDLED_EVENT)
-        self.connection_fsm.add_handler(ConnectionState.DISCONNECTED,
-                                    ConnectionEvent.CONNECT,
-                                    self._handler_disconnected_connect)
-        self.connection_fsm.add_handler(ConnectionState.CONNECTED,
-                                    ConnectionEvent.DISCONNECT,
-                                    self._handler_connected_disconnect)
-        self.connection_fsm.add_handler(ConnectionState.UNKNOWN,
-                                    ConnectionEvent.CONNECT,
-                                    self._handler_unknown_connect)
-        self.connection_fsm.add_handler(ConnectionState.UNKNOWN,
-                                    ConnectionEvent.DISCONNECT,
-                                    self._handler_unknown_disconnect)
-        self.connection_fsm.start(ConnectionState.UNKNOWN)
-
-        """
-        self.driver_fsm.add_transition(DriverEvent.CONFIGURE,
-                                       DriverState.UNCONFIGURED,
-                                       action=self._handle_configure,
-                                       next_state=DriverState.DISCONNECTED)
-        self.driver_fsm.add_transition(DriverEvent.INITIALIZE,
-                                       DriverState.DISCONNECTED,
-                                       action=self._handle_initialize,
-                                       next_state=DriverState.UNCONFIGURED)
-        self.driver_fsm.add_transition(DriverEvent.DISCONNECT_FAILED,
-                                       DriverState.DISCONNECTING,
-                                       action=self._handle_disconnect_failure,
-                                       next_state=DriverState.CONNECTED)
-        self.driver_fsm.add_transition(DriverEvent.DISCONNECT_COMPLETE,
-                                       DriverState.DISCONNECTING,
-                                       action=self._handle_disconnect_success,
-                                       next_state=DriverState.DISCONNECTED)
-        self.driver_fsm.add_transition(DriverEvent.DISCONNECT,
-                                       DriverState.CONNECTED,
-                                       action=self._handle_disconnect,
-                                       next_state=DriverState.DISCONNECTING)
-        self.driver_fsm.add_transition(DriverEvent.CONNECT,
-                                       DriverState.DISCONNECTED,
-                                       action=self._handle_connect,
-                                       next_state=DriverState.CONNECTING)
-        self.driver_fsm.add_transition(DriverEvent.CONNECTION_COMPLETE,
-                                       DriverState.CONNECTING,
-                                       action=self._handle_connect_success,
-                                       next_state=DriverState.CONNECTED)
-        self.driver_fsm.add_transition(DriverEvent.CONNECTION_FAILED,
-                                       DriverState.CONNECTING,
-                                       action=self._handle_connect_failed,
-                                       next_state=DriverState.DISCONNECTED)
-        self.driver_fsm.add_transition(DriverEvent.START_AUTOSAMPLE,
-                                       DriverState.CONNECTED,
-                                       action=self._handle_start_autosample,
-                                       next_state=DriverState.AUTOSAMPLE)
-        self.driver_fsm.add_transition(DriverEvent.STOP_AUTOSAMPLE,
-                                       DriverState.AUTOSAMPLE,
-                                       action=self._handle_stop_autosample,
-                                       next_state=DriverState.CONNECTED)
-        self.driver_fsm.add_transition(DriverEvent.CONNECTION_LOST,
-                                       DriverState.AUTOSAMPLE,
-                                       action=self._handle_connection_lost,
-                                       next_state=DriverState.DISCONNECTED)
-        self.driver_fsm.add_transition(DriverEvent.CONNECTION_LOST,
-                                       DriverState.CONNECTED,
-                                       action=self._handle_connection_lost,
-                                       next_state=DriverState.DISCONNECTED)
-
-        self.driver_fsm.add_transition(DriverEvent.DATA_RECEIVED,
-                                       DriverState.CONNECTED,
-                                       action=self._handle_data_received,
-                                       next_state=DriverState.CONNECTED)
-        self.driver_fsm.add_transition(DriverEvent.DATA_RECEIVED,
-                                       DriverState.AUTOSAMPLE,
-                                       action=self._handle_data_received,
-                                       next_state=DriverState.AUTOSAMPLE)
-        self.driver_fsm.add_transition(DriverEvent.GET,
-                                       DriverState.CONNECTED,
-                                       action=self._handle_get,
-                                       next_state=DriverState.CONNECTED)
-        self.driver_fsm.add_transition(DriverEvent.SET,
-                                       DriverState.CONNECTED,
-                                       action=self._handle_set,
-                                       next_state=DriverState.CONNECTED)
-        self.driver_fsm.add_transition(DriverEvent.ACQUIRE_SAMPLE,
-                                       DriverState.CONNECTED,
-                                       action=self._handle_acquire_sample,
-                                       next_state=DriverState.CONNECTED)
-        self.driver_fsm.add_transition(DriverEvent.TEST,
-                                       DriverState.CONNECTED,
-                                       action=self._handle_test,
-                                       next_state=DriverState.CONNECTED)
-        self.driver_fsm.add_transition(DriverEvent.CALIBRATE,
-                                       DriverState.CONNECTED,
-                                       action=self._handle_calibrate,
-                                       next_state=DriverState.CONNECTED)
-
-        self.driver_fsm.add_transition_catch(DriverEvent.RESET,
-                                       action=self._handle_reset,
-                                       next_state=DriverState.UNCONFIGURED)
-        """
-
-    ########################################################################
-    # Channel connection interface.
-    ########################################################################
-
-    def initialize(self, channels=None, *args, **kwargs):
-        """
-        Reset the given device channels to an unconnected, unconfigured state.
-        @param channels List of channel names to initialize, by default
-                        [DriverChannel.INSTRUMENT]
-        @retval a dict with keys equal to the requested channels and values
-        corresponding the the initialization of the corresponding channels.
-        """
-
-        channels = channels or [DriverChannel.INSTRUMENT]
-
-        (result, valid_channels) = self._check_channel_args(channels)
-
-        for channel in valid_channels:
-            result[channel] = self.chan_map[channel].initialize(*args, **kwargs)
-
-        return result
-=======
     """
     Base driver parameters. Subclassed by specific drivers with device
     specific parameters.
@@ -409,7 +103,6 @@
         asynchrous driver events to the agent.
         """
         self._send_event = event_callback
->>>>>>> b17dd37a
 
     #############################################################
     # Device connection interface.
@@ -417,128 +110,41 @@
     
     def initialize(self, *args, **kwargs):
         """
-<<<<<<< HEAD
-        Configure the driver for communications with the device channels
-        indicated in the keys of the configs dict.
-        @param configs A dict containing channel name keys, with
-        dict values containing the comms configuration for the named channel.
-        @retval Dict of channels and configure outputs
-        @throws RequiredParameterException On missing parameters in config
-        """
-        assert isinstance(configs, dict)
-
-        mi_logger.debug("Issuing base configure...")
-
-        channels = configs.keys()
-        try:
-            (result, valid_channels) = self._check_channel_args(channels)
-
-            for channel in valid_channels:
-                config = configs[channel]
-                result[channel] = self.chan_map[channel].configure(
-                        config, *args, **kwargs)
-
-        except (RequiredParameterException, TypeError):
-            result = InstErrorCode.REQUIRED_PARAMETER
-
-        return result
-
-    def connect(self, channels=None, *args, **kwargs):
-        """
-        Establish communications with the given device channels.
-        @param channels List of channel names to connect, by default
-                        [DriverChannel.INSTRUMENT]
-        @retval Dict of channels and configure outputs
-        @throws RequiredParameterException on missing connection parameter
-        """
-
-        channels = channels or [DriverChannel.INSTRUMENT]
-
-        mi_logger.debug("Issuing base connect...")
-        try:
-            (result, valid_channels) = self._check_channel_args(channels)
-
-            for channel in valid_channels:
-                result[channel] = self.chan_map[channel].connect(*args,
-                                                                 **kwargs)
-
-            self.connection_fsm.on_event(ConnectionEvent.CONNECT)
-        except RequiredParameterException:
-            result = InstErrorCode.REQUIRED_PARAMETER
-
-        return result
-
-    def disconnect(self, channels=None, *args, **kwargs):
-        """
-        Disconnect communications with the given device channels.
-        @param channels List of channel names to disconnect, by default
-                        [DriverChannel.INSTRUMENT]
-        """
-        channels = channels or [DriverChannel.INSTRUMENT]
-
-        (result, valid_channels) = self._check_channel_args(channels)
-
-        for channel in valid_channels:
-            result[channel] = self.chan_map[channel].disconnect(*args,
-                                                                **kwargs)
-
-        self.connection_fsm.on_event(ConnectionEvent.DISCONNECT)
-
-        return result
-
-    def detach(self, channels=None, *args, **kwargs):
-        """
-        Disconnect communications with the given device channels.
-        @param channels List of channel names to disconnect, by default
-                        [DriverChannel.INSTRUMENT]
-        """
-
-        channels = channels or [DriverChannel.INSTRUMENT]
-
-        mi_logger.debug("Issuing empty detach...")
-
-        (result, valid_channels) = self._check_channel_args(channels)
-
-        for channel in valid_channels:
-            result[channel] = self.chan_map[channel].detach(*args, **kwargs)
-
-        return result
-=======
         Initialize driver connection, bringing communications parameters
         into unconfigured state (no connection object).
-        @raises StateError if command not allowed in current state        
-        @raises NotImplementedError if not implemented by subclass.
-        """
-        raise NotImplementedError('initialize() not implemented.')
+        @raises InstrumentStateException if command not allowed in current state        
+        @raises NotImplementedException if not implemented by subclass.
+        """
+        raise NotImplementedException('initialize() not implemented.')
         
     def configure(self, *args, **kwargs):
         """
         Configure the driver for communications with the device via
         port agent / logger (valid but unconnected connection object).
         @param arg[0] comms config dict.
-        @raises StateError if command not allowed in current state        
-        @throws ParameterError if missing comms or invalid config dict.
-        @raises NotImplementedError if not implemented by subclass.
-        """
-        raise NotImplementedError('configure() not implemented.')
+        @raises InstrumentStateException if command not allowed in current state        
+        @throws InstrumentParameterException if missing comms or invalid config dict.
+        @raises NotImplementedException if not implemented by subclass.
+        """
+        raise NotImplementedException('configure() not implemented.')
         
     def connect(self, *args, **kwargs):
         """
         Establish communications with the device via port agent / logger
         (connected connection object).
-        @raises StateError if command not allowed in current state
-        @throws ConnectionError if the connection failed.
-        @raises NotImplementedError if not implemented by subclass.
-        """
-        raise NotImplementedError('connect() not implemented.')
+        @raises InstrumentStateException if command not allowed in current state
+        @throws InstrumentConnectionException if the connection failed.
+        @raises NotImplementedException if not implemented by subclass.
+        """
+        raise NotImplementedException('connect() not implemented.')
     
     def disconnect(self, *args, **kwargs):
         """
         Disconnect from device via port agent / logger.
-        @raises StateError if command not allowed in current state
-        @raises NotImplementedError if not implemented by subclass.
-        """
-        raise NotImplementedError('disconnect() not implemented.')
+        @raises InstrumentStateException if command not allowed in current state
+        @raises NotImplementedException if not implemented by subclass.
+        """
+        raise NotImplementedException('disconnect() not implemented.')
 
     #############################################################
     # Command and control interface.
@@ -549,209 +155,102 @@
         Determine initial state upon establishing communications.
         @param timeout=timeout Optional command timeout.        
         @retval Current device state.
-        @raises TimeoutError if could not wake device.
-        @raises StateError if command not allowed in current state or if
+        @raises InstrumentTimeoutException if could not wake device.
+        @raises InstrumentStateException if command not allowed in current state or if
         device state not recognized.
-        @raises NotImplementedError if not implemented by subclass.
-        """
-        raise NotImplementedError('discover() is not implemented.')
->>>>>>> b17dd37a
+        @raises NotImplementedException if not implemented by subclass.
+        """
+        raise NotImplementedException('discover() is not implemented.')
 
     def get(self, *args, **kwargs):
         """
         Retrieve device parameters.
         @param args[0] DriverParameter.ALL or a list of parameters to retrive.
         @retval parameter : value dict.
-        @raises ParameterError if missing or invalid get parameters.
-        @raises StateError if command not allowed in current state
-        @raises NotImplementedError if not implemented by subclass.
-        """
-        raise NotImplementedError('get() is not implemented.')
+        @raises InstrumentParameterException if missing or invalid get parameters.
+        @raises InstrumentStateException if command not allowed in current state
+        @raises NotImplementedException if not implemented by subclass.
+        """
+        raise NotImplementedException('get() is not implemented.')
 
     def set(self, *args, **kwargs):
         """
         Set device parameters.
         @param args[0] parameter : value dict of parameters to set.
         @param timeout=timeout Optional command timeout.
-        @raises ParameterError if missing or invalid set parameters.
-        @riases TimeoutError if could not wake device or no response.
-        @raises ProtocolError if set command not recognized.
-        @raises StateError if command not allowed in current state.
-        @raises NotImplementedError if not implemented by subclass.
-        """
-        raise NotImplementedError('set() not implemented.')
+        @raises InstrumentParameterException if missing or invalid set parameters.
+        @riases InstrumentTimeoutException if could not wake device or no response.
+        @raises InstrumentProtocolException if set command not recognized.
+        @raises InstrumentStateException if command not allowed in current state.
+        @raises NotImplementedException if not implemented by subclass.
+        """
+        raise NotImplementedException('set() not implemented.')
 
     def execute_acquire_sample(self, *args, **kwargs):
         """
-<<<<<<< HEAD
-        Gets the value of the requested parameters. The general form of
-        params should be a list of tuples (c,p) where c and p are channels
-        and parameters in the self.instrument_channels and
-        self.instrument_parameters lists respectively.
-        """
-        (result, valid_params) = self._check_get_args(params)
-
-        if mi_logger.isEnabledFor(logging.DEBUG):
-            mi_logger.debug("result=%s  valid_params=%s" %
-                            (str(result), str(valid_params)))
-
-        for (channel, parameters) in valid_params:
-            proto = self.chan_map[channel]
-            # ask channel's protocol to get the values for these parameters:
-            proto_result = proto.get(parameters, *args, **kwargs)
-            for parameter in parameters:
-                result[(channel, parameter)] = proto_result[parameter]
-
-        return result
-
-    def set(self, params, *args, **kwargs):
-        """
-        Sets parameters in this driver.
-
-        @param params A dict of (c,p):v entries where c and p are channels and
-        parameters in the self.instrument_channels and
-        self.instrument_parameters lists respectively,
-        and v is the desired value for such (c,p) pair. For example:
-          {
-            ("MyChannel.CHAN1", MyParam.PARAM1): 123,
-            ("MyChannel.CHAN1", MyParam.PARAM4): 456,
-            ("MyChannel.CHAN3", MyParam.PARAM5): 789,
-          }
-        @retval The parameter dictionary with post-set values and possible
-        errors that were encountered for each parameter
-        """
-        (result, valid_params) = self._check_set_args(params)
-
-        if mi_logger.isEnabledFor(logging.DEBUG):
-            mi_logger.debug("result=%s  valid_params=%s" %
-                            (str(result), str(valid_params)))
-
-        for channel in valid_params:
-            parameters = valid_params[channel]
-            proto = self.chan_map[channel]
-            # ask channel's protocol to set the values for these parameters:
-            proto_result = proto.set(parameters, *args, **kwargs)
-            for parameter in parameters.keys():
-                result[(channel, parameter)] = proto_result[parameter]
-
-        return result
-=======
         Poll for a sample.
         @param timeout=timeout Optional command timeout.        
         @ retval Device sample dict.
-        @riases TimeoutError if could not wake device or no response.
-        @raises ProtocolError if acquire command not recognized.
-        @raises StateError if command not allowed in current state.
-        @raises NotImplementedError if not implemented by subclass.        
-        """
-        raise NotImplementedError('execute_acquire_sample() not implemented.')
+        @riases InstrumentTimeoutException if could not wake device or no response.
+        @raises InstrumentProtocolException if acquire command not recognized.
+        @raises InstrumentStateException if command not allowed in current state.
+        @raises NotImplementedException if not implemented by subclass.        
+        """
+        raise NotImplementedException('execute_acquire_sample() not implemented.')
 
     def execute_start_autosample(self, *args, **kwargs):
         """
         Switch to autosample mode.
         @param timeout=timeout Optional command timeout.        
-        @riases TimeoutError if could not wake device or no response.
-        @raises StateError if command not allowed in current state.
-        @raises NotImplementedError if not implemented by subclass.                
-        """
-        raise NotImplementedError('execute_start_autosample() not implemented.')
->>>>>>> b17dd37a
+        @riases InstrumentTimeoutException if could not wake device or no response.
+        @raises InstrumentStateException if command not allowed in current state.
+        @raises NotImplementedException if not implemented by subclass.                
+        """
+        raise NotImplementedException('execute_start_autosample() not implemented.')
 
     def execute_stop_autosample(self, *args, **kwargs):
         """
         Leave autosample mode.
         @param timeout=timeout Optional command timeout.        
-        @riases TimeoutError if could not wake device or no response.
-        @raises ProtocolError if stop command not recognized.
-        @raises StateError if command not allowed in current state.
-        @raises NotImplementedError if not implemented by subclass.                
-        """
-        raise NotImplementedError('execute_stop_autosample() not implemented.')
+        @riases InstrumentTimeoutException if could not wake device or no response.
+        @raises InstrumentProtocolException if stop command not recognized.
+        @raises InstrumentStateException if command not allowed in current state.
+        @raises NotImplementedException if not implemented by subclass.                
+        """
+        raise NotImplementedException('execute_stop_autosample() not implemented.')
 
     def execute_test(self, *args, **kwargs):
         """
         Execute device tests.
         @param timeout=timeout Optional command timeout (for wakeup only --
         device specific timeouts for internal test commands).
-        @riases TimeoutError if could not wake device or no response.
-        @raises ProtocolError if test commands not recognized.
-        @raises StateError if command not allowed in current state.
-        @raises NotImplementedError if not implemented by subclass.                        
-        """
-        raise NotImplementedError('execute_test() not implemented.')
+        @riases InstrumentTimeoutException if could not wake device or no response.
+        @raises InstrumentProtocolException if test commands not recognized.
+        @raises InstrumentStateException if command not allowed in current state.
+        @raises NotImplementedException if not implemented by subclass.                        
+        """
+        raise NotImplementedException('execute_test() not implemented.')
 
     def execute_calibrate(self, *args, **kwargs):
         """
         Execute device calibration.
         @param timeout=timeout Optional command timeout (for wakeup only --
         device specific timeouts for internal calibration commands).
-        @riases TimeoutError if could not wake device or no response.
-        @raises ProtocolError if test commands not recognized.
-        @raises StateError if command not allowed in current state.
-        @raises NotImplementedError if not implemented by subclass.                        
-        """
-        raise NotImplementedError('execute_calibrate() not implemented.')
+        @riases InstrumentTimeoutException if could not wake device or no response.
+        @raises InstrumentProtocolException if test commands not recognized.
+        @raises InstrumentStateException if command not allowed in current state.
+        @raises NotImplementedException if not implemented by subclass.                        
+        """
+        raise NotImplementedException('execute_calibrate() not implemented.')
 
     def execute_direct(self, *args, **kwargs):
         """
         """
-<<<<<<< HEAD
-        pass
-
-    def execute_direct(self, channels, *args, **kwargs):
-        """
-        """
-        pass
-
-    ################################
-    # Announcement callback from protocol
-    ################################
-    def protocol_callback(self, event):
-        """The callback method that the protocol calls when there is some sort
-        of event worth notifying the driver about.
-
-        @param event The event object from the event service
-        @todo Make event a real event object of some sort instead of the hack
-        tuple of (DriverAnnouncement enum, any error code, message)
-        """
-
-
-    ########################################################################
-    # TBD.
-    ########################################################################
-
-    def get_resource_commands(self):
-        """
-        Gets the list of (channel, cmd) pairs gathered from all the
-        channels in this driver.
-        """
-        result = []
-        for channel in self.get_channels():
-            cmds = self.chan_map[channel].get_resource_commands()
-            if cmds:
-                result.extend([(channel, cmd) for cmd in cmds])
-        return result
-
-    def get_resource_params(self):
-        """
-        Gets the list of (channel, param) pairs gathered from all the
-        channels in this driver.
-        """
-        result = []
-        for channel in self.get_channels():
-            params = self.chan_map[channel].get_resource_params()
-            if params:
-                result.extend([(channel, param) for param in params])
-        return result
-
-    def get_capabilities(self, channels, *args, **kwargs):
-=======
-        raise NotImplementedError('execute_direct() not implemented.')
+        raise NotImplementedException('execute_direct() not implemented.')
 
     ########################################################################
     # Resource query interface.
     ########################################################################    
-    
     def get_resource_commands(self):
         """
         Retrun list of device execute commands available.
@@ -759,7 +258,6 @@
         return [cmd for cmd in dir(self) if cmd.startswith('execute_')]    
     
     def get_resource_params(self):
->>>>>>> b17dd37a
         """
         Return list of device parameters available.
         """
@@ -770,296 +268,7 @@
         Return current device state. Implemented in connection specific
         subclasses.
         """
-<<<<<<< HEAD
-        return self.instrument_channels.list()
-
-    def get_active_channels(self):
-        """Get a list of channels that are in some form of an active state
-
-        @retval a list of channels that are in an active state
-        """
-        result = []
-        chan_state_dict = self.get_current_state([DriverChannel.ALL])
-        for chan in chan_state_dict.keys:
-            if chan_state_dict[chan] in self.instrument_active_states:
-                result.append[chan]
-
-        return result
-
-    def get_current_state(self, channels=None):
-        """Get the current state of the instrument
-
-        @param channels A list of the channels of interest, values from the
-        specific driver's channel enumeration list. Default is DriverChannel.INSTRUMENT
-        @retval result A dict of {channel_name:state}. If disconnected,
-        {DriverChannel.INSTRUMENT:ConnectionState.DISCONNECTED
-        @throws RequiredParameterException When a parameter is missing
-        """
-
-        if self.connection_fsm.get_current_state() == ConnectionState.DISCONNECTED:
-            return {DriverChannel.INSTRUMENT:ConnectionState.DISCONNECTED}
-
-        if (channels == None):
-            channels = [DriverChannel.INSTRUMENT]
-
-        (result, valid_channels) = self._check_channel_args(channels)
-
-        for channel in valid_channels:
-            result[channel] = self.chan_map[channel].get_current_state()
-
-            # lookup the driver state if there is a mapping
-            if self.state_map and result[channel] in self.state_map:
-                result[channel] = self.state_map[result[channel]]
-
-        return result
-
-    ########################################################################
-    # Private helpers.
-    ########################################################################
-    def _check_channel_args(self, channels):
-        """Checks the channel arguments that are supplied
-
-        They should be:
-        a. In the self.instrument_channel enum
-        b. Have a specific channel or DriverChannel.ALL or DriverChannel.INSTRUMENT
-        @param channels The list of channels that are being checked for validity
-        @retval A tuple of dicts. The first element is a dict of invalid
-        channel IDs mapped to an INVALID_CHANNEL error code. The second
-        element is a list of valid channels. Example:
-        ({Channel.BAD_NAME:InstErrorCode.INVALID_CHANNEL},[Channel.CHAN1])
-        @throws RequiredParameterException If the arguments are missing or invalid
-        """
-        valid_channels = []
-        invalid_chan_dict = {}
-
-        if (channels == None) or (not isinstance(channels, (list, tuple))):
-            raise RequiredParameterException()
-
-        elif len(channels) == 0:
-            raise RequiredParameterException()
-
-        else:
-            clist = self.instrument_channels.list()
-
-            if DriverChannel.ALL in clist:
-                clist.remove(DriverChannel.ALL)
-
-            # Expand "ALL" channel keys.
-            if DriverChannel.ALL in channels:
-                channels = clist
-                channels.remove(DriverChannel.INSTRUMENT)
-                #channels += clist
-                #channels = [c for c in channels if c != DriverChannel.ALL]
-
-            # Make unique
-            channels = list(set(channels))
-
-            # Separate valid and invalid channels.
-            for c in channels:
-                if c in clist:
-                    valid_channels.append(c)
-                else:
-                    invalid_chan_dict[c] = InstErrorCode.INVALID_CHANNEL
-
-        return (invalid_chan_dict, valid_channels)
-
-    def _check_get_args(self, params):
-        """
-        Checks the params arguments that are supplied.
-
-        @param params A list of tuples (c,p) where c and p are channels and
-        parameters in the self.instrument_channels and
-        self.instrument_parameters lists respectively.
-
-        @retval A tuple (result, valid_params) where:
-
-        result: an empty dict if the given params arguments is valid;
-        otherwise something like:
-          { ("bad_channel", "whatever") : InstErrorCode.INVALID_CHANNEL }
-
-        valid_params: a list of tuples (c,pp) where pp is the list of
-        parameters associated to channel c in the given params argument,
-        for example:
-          [ ("MyChannel.CHAN1", [MyParam.PARAM1, MyParam.PARAM4]),
-            ("MyChannel.CHAN3", [MyParam.PARAM5]),
-          ]
-        The list-per-channel allows the caller to pass such list of params in
-        one single invocation to the corresponding protocol operation.
-        """
-
-        if params == None or not isinstance(params, (list, tuple)):
-            raise RequiredParameterException()
-
-        if len(params) == 0:
-            raise RequiredParameterException()
-
-        # my list of params excluding ALL
-        plist = [p for p in self.instrument_parameters.list() if p !=
-                DriverParameter.ALL]
-
-        # my list of channels excluding ALL
-        clist = [c for c in self.instrument_channels.list() if c !=
-                DriverChannel.ALL]
-
-        # Expand and remove "ALL" channel specifiers.
-        params += [(c, parameter) for (channel, parameter) in params
-            if channel == DriverChannel.ALL for c in clist]
-        params = [(c, p) for (c, p) in params if c != DriverChannel.ALL]
-
-        # Expand and remove "ALL" parameter specifiers.
-        params += [(channel, p) for (channel, parameter) in params
-            if parameter == DriverParameter.ALL for p in plist]
-        params = [(c, p) for (c, p) in params if p != DriverParameter.ALL]
-
-        # Make list unique.
-        params = list(set(params))
-
-        # Separate invalid params.
-        invalid_params = [(c, p) for (c, p) in params if c in clist and p not in plist]
-        invalid_channels = [(c, p) for (c, p) in params if c not in clist]
-
-        # get valid params:
-        chan_params_map = {}
-        for (c, p) in params:
-            if c in clist and p in plist:
-                pp = chan_params_map.get(c, [])
-                pp.append(p)
-                chan_params_map[c] = pp
-        valid_params = chan_params_map.items()
-
-        # Build result
-        result = {}
-        for (c, p) in invalid_params:
-            result[(c, p)] = InstErrorCode.INVALID_PARAMETER
-        for (c, p) in invalid_channels:
-            result[(c, p)] = InstErrorCode.INVALID_CHANNEL
-
-        return (result, valid_params)
-
-    def _check_set_args(self, params):
-        """
-        Checks the params arguments that are supplied.
-
-        @param params A dict of (c,p):v entries where c and p are channels and
-        parameters in the self.instrument_channels and
-        self.instrument_parameters lists respectively,
-        and v is the desired value for such (c,p) pair. For example:
-          {
-            ("MyChannel.CHAN1", MyParam.PARAM1): 123,
-            ("MyChannel.CHAN1", MyParam.PARAM4): 456,
-            ("MyChannel.CHAN3", MyParam.PARAM5): 789,
-          }
-
-        @retval A tuple (result, valid_params) where:
-
-        result: an empty dict if the given params arguments is valid;
-        otherwise something like:
-          { ("bad_channel", "whatever") : InstErrorCode.INVALID_CHANNEL }
-
-        valid_params: a dict of c:pp entries where pp is the dict of p:v
-        entries for each parameter p and desired value v associated to channel
-        c in the given params argument,
-        for example:
-          { "MyChannel.CHAN1": {MyParam.PARAM1: 123, MyParam.PARAM4: 456},
-            "MyChannel.CHAN3": {MyParam.PARAM5: 789},
-          }
-        The dict-per-channel allows the caller to pass such dict in
-        one single invocation to the corresponding protocol operation.
-        """
-        #
-        # NOTE: validation of values NOT done here; that can be a protocol's
-        # responsibility.
-        #
-
-        if params == None or not isinstance(params, dict):
-            raise RequiredParameterException()
-
-        if len(params) == 0:
-            raise RequiredParameterException()
-
-        # my list of params excluding ALL
-        plist = [p for p in self.instrument_parameters.list() if p !=
-                DriverParameter.ALL]
-
-        # my list of channels excluding ALL
-        clist = [c for c in self.instrument_channels.list() if c !=
-                DriverChannel.ALL]
-
-        result = {}
-
-        # c_map = { c: [(p1,v1), (p2,v2)...], ... }, will help check for
-        # duplicate parameters per channel
-        c_map = {}
-        for (channel, param) in params.keys():
-            value = params[(channel, param)]
-
-            if param == DriverParameter.ALL:
-                params_for_channels = plist
-            elif not param in plist:
-                result[(channel, param)] = InstErrorCode.INVALID_PARAMETER
-                continue
-            else:
-                params_for_channels = [param]
-
-            if channel == DriverChannel.ALL:
-                channels = clist
-            elif not channel in clist:
-                result[(channel, param)] = InstErrorCode.INVALID_CHANNEL
-                continue
-            else:
-                channels = [channel]
-
-            for c in channels:
-                # update the list for each channel in this pass:
-                pp = c_map.get(c, [])
-                for p in params_for_channels:
-                    pp.append((p, value))
-                c_map[c] = pp
-
-        # finally, while checking for duplicate parameters-per-channel,
-        # construct valid_params based on c_map, but this time with a
-        # dict for each channel:
-        # valid_params = { c: {p1:v1, p2:v2, ...}, ... }
-        valid_params = {}
-        for c in c_map.keys():
-            # check for any duplicate parameters per channel:
-            pp = c_map[c]
-            ps, vs = zip(*pp)
-            if len(ps) > len(set(ps)):
-                # pick any of the duplicate parameters to report error:
-                dups = list(ps)
-                for p in list(set(ps)):
-                    dups.remove(p)
-                bad_param = dups[0]
-                result[(c, bad_param)] = InstErrorCode.DUPLICATE_PARAMETER
-            else:
-                pv_dict = {}
-                for (p, v) in pp:
-                    pv_dict[p] = v
-                valid_params[c] = pv_dict
-
-        return (result, valid_params)
-
-    #######################
-    # State change handlers
-    #######################
-    def _handler_connected_disconnect(self, *args, **kwards):
-        """Handle connected state with disconnect event"""
-        return (ConnectionState.DISCONNECTED, None)
-
-    def _handler_disconnected_connect(self, *args, **kwards):
-        """Handle connected state with disconnect event"""
-        return(ConnectionState.CONNECTED, None)
-
-    def _handler_unknown_disconnect(self, *args, **kwards):
-        """Handle connected state with disconnect event"""
-        return (ConnectionState.DISCONNECTED, None)
-
-    def _handler_unknown_connect(self, *args, **kwards):
-        """Handle connected state with disconnect event"""
-        return(ConnectionState.CONNECTED, None)
-=======
-        raise NotImplementedError('get_current_state() is not implemented.')
+        raise NotImplementedException('get_current_state() is not implemented.')
 
     ########################################################################
     # Event interface.
@@ -1118,5 +327,4 @@
         @raises InstrumentExeption always.
         """
         raise InstrumentException(msg)
-        
->>>>>>> b17dd37a
+        