#!/usr/bin/env python

"""
@package ion.services.mi.common Common classes for MI work
@file ion/services/mi/common.py
@author Steve Foley
@author Edward Hunter
@brief Common enumerations, constants, utilities used in the MI work
"""

__author__ = 'Steve Foley'
__license__ = 'Apache 2.0'

# imports could go here

"""Default timeout value in seconds"""
DEFAULT_TIMEOUT = 10

class BaseEnum(object):
    """Base class for enums.
    
    Used to code agent and instrument states, events, commands and errors.
    To use, derive a class from this subclass and set values equal to it
    such as:
    @code
    class FooEnum(BaseEnum):
       VALUE1 = "Value 1"
       VALUE2 = "Value 2"
    @endcode
    and address the values as FooEnum.VALUE1 after you import the
    class/package.
    
    Enumerations are part of the code in the MI modules since they are tightly
    coupled with what the drivers can do. By putting the values here, they
    are quicker to execute and more compartmentalized so that code can be
    re-used more easily outside of a capability container as needed.
    """
    
    @classmethod
    def list(cls):
        """List the values of this enum."""
        return [getattr(cls,attr) for attr in dir(cls) if \
            not callable(getattr(cls,attr)) and not attr.startswith('__')]


    @classmethod
    def has(cls, item):
        """Is the object defined in the class?
        
        Use this function to test
        a variable for enum membership. For example,
        @code
        if not FooEnum.has(possible_value)
        @endcode
        @param item The attribute value to test for.
        @retval True if one of the class attributes has value item, false
        otherwise.
        """
        return item in cls.list()

<<<<<<< HEAD
###############################################################################
# Common driver elements. Below are the constants intended for all instrument
# specific driver implementations, and part of the driver implementation
# framework. 
##############################################################################


###############################################################################
# Instrument agent constants.
##############################################################################

class AgentState(BaseEnum):
    """Common agent state enum.
    
    Includes aggregate states of the agent state machine.
    """
    UNKNOWN = 'AGENT_STATE_UNKNOWN'
    POWERED_DOWN = 'AGENT_STATE_POWERED_DOWN'
    POWERED_UP = 'AGENT_STATE_POWERED_UP'
    UNINITIALIZED = 'AGENT_STATE_UNINITIALIZED'
    ACTIVE = 'AGENT_STATE_ACTIVE'
    INACTIVE = 'AGENT_STATE_INACTIVE'
    STOPPED = 'AGENT_STATE_STOPPED'
    IDLE = 'AGENT_STATE_IDLE'
    RUNNING = 'AGENT_STATE_RUNNING'
    OBSERVATORY_MODE = 'AGENT_STATE_OBSERVATORY_MODE'
    DIRECT_ACCESS_MODE = 'AGENT_STATE_DIRECT_ACCESS_MODE'


class AgentEvent(BaseEnum):
    """Common agent event enum"""
    
    GO_POWER_UP = 'AGENT_EVENT_GO_POWER_DOWN'
    GO_POWER_DOWN = 'AGENT_EVENT_GO_POWER_UP'
    INITIALIZE = 'AGENT_EVENT_INITIALIZE'
    RESET = 'AGENT_EVENT_RESET'
    GO_ACTIVE = 'AGENT_EVENT_GO_ACTIVE'
    GO_INACTIVE = 'AGENT_EVENT_GO_INACTIVE'
    CLEAR = 'AGENT_EVENT_CLEAR'
    RESUME = 'AGENT_EVENT_RESUME'
    RUN = 'AGENT_EVENT_RUN'
    PAUSE = 'AGENT_EVENT_PAUSE'
    GO_OBSERVATORY_MODE = 'AGENT_EVENT_GO_OBSERVATORY_MODE'
    GO_DIRECT_ACCESS_MODE = 'AGENT_EVENT_GO_DIRECT_ACCESS_MODE'
    ENTER = 'AGENT_EVENT_ENTER'
    EXIT = 'AGENT_EVENT_EXIT'
    

class AgentCommand(BaseEnum):
    """ Common agent commands enum"""
    
    TRANSITION = 'AGENT_CMD_TRANSITION'
    TRANSMIT_DATA = 'AGENT_CMD_TRANSMIT_DATA'
    SLEEP = 'AGENT_CMD_SLEEP'


class AgentParameter(BaseEnum):
    """Common agent parameters"""
    
    EVENT_PUBLISHER_ORIGIN = 'AGENT_PARAM_EVENT_PUBLISHER_ORIGIN'
    TIME_SOURCE = 'AGENT_PARAM_TIME_SOURCE'
    CONNECTION_METHOD = 'AGENT_PARAM_CONNECTION_METHOD'
    MAX_ACQ_TIMEOUT = 'AGENT_PARAM_MAX_ACQ_TIMEOUT'
    DEFAULT_EXP_TIMEOUT = 'AGENT_PARAM_DEFAULT_EXP_TIMEOUT'
    MAX_EXP_TIMEOUT = 'AGENT_PARAM_MAX_EXP_TIMEOUT'    
    DRIVER_DESC = 'AGENT_PARAM_DRIVER_DESC'
    DRIVER_CLIENT_DESC = 'AGENT_PARAM_DRIVER_CLIENT_DESC'
    DRIVER_CONFIG = 'AGENT_PARAM_DRIVER_CONFIG'
    BUFFER_SIZE = 'AGENT_PARAM_BUFFER_SIZE'
    ALL = 'AGENT_PARAM_ALL'


class AgentStatus(BaseEnum):
    """Common agent status enum"""
    
    AGENT_STATE = 'AGENT_STATUS_AGENT_STATE'
    CONNECTION_STATE = 'AGENT_STATUS_CONNECTION_STATE'
    ALARMS = 'AGENT_STATUS_ALARMS'
    TIME_STATUS = 'AGENT_STATUS_TIME_STATUS'
    BUFFER_SIZE = 'AGENT_STATUS_BUFFER_SIZE'
    AGENT_VERSION = 'AGENT_STATUS_AGENT_VERSION'
    PENDING_TRANSACTIONS = 'AGENT_STATUS_PENDING_TRANSACTIONS'
    ALL = 'AGENT_STATUS_ALL'


class AgentConnectionState(BaseEnum):
    """Common agent connection state enum.
    
    Possible states of connection/disconnection an agent may be in, among the
    shore and wet side agent, the driver and the hardware iteself.
    """
    REMOTE_DISCONNECTED = 'AGENT_CONNECTION_STATE_REMOTE_DISCONNECTED'
    POWERED_DOWN = 'AGENT_CONNECTION_STATE_POWERED_DOWN'
    NO_DRIVER = 'AGENT_CONNECTION_STATE_NO_DRIVER'
    DISCONNECTED = 'AGENT_CONNECTION_STATE_DISCONNECTED'
    CONNECTED = 'AGENT_CONNECTION_STATE_CONNECTED'
    UNKOWN = 'AGENT_CONNECTION_STATE_UNKNOWN'


class Datatype(BaseEnum):
    """Common agent parameter and metadata types"""
    
    DATATYPE = 'TYPE_DATATYPE' # This type.
    INT = 'TYPE_INT' # int.
    FLOAT = 'TYPE_FLOAT' # float.
    BOOL = 'TYPE_BOOL' # bool.
    STRING = 'TYPE_STRING' # str.
    INT_RANGE = 'TYPE_INT_RANGE' # (int,int).
    FLOAT_RANGE = 'TYPE_FLOAT_RANGE' # (float,float).
    TIMESTAMP = 'TYPE_TIMESTAMP' # (int seconds,int nanoseconds).
    TIME_DURATION = 'TYPE_TIME_DURATION' # TBD.
    PUBSUB_TOPIC_DICT = 'TYPE_PUBSUB_TOPIC_DICT' # dict of topic strings.
    RESOURCE_ID = 'TYPE_RESOURCE_ID' # str (possible validation).
    ADDRESS = 'TYPE_ADDRESS' # str (possible validation).
    ENUM = 'TYPE_ENUM' # str with valid values.
    PUBSUB_ORIGIN = 'TYPE_PUBSUB_ORIGIN'

"""
@todo Used by the existing drivers...need to fix.
"""
publish_msg_type = {
    'Error':'Error',
    'StateChange':'StateChange',
    'ConfigChange':'ConfigChange',
    'Data':'Data',
    'Event':'Event'
}

driver_client = "PLACEHOLDER"


class DriverAnnouncement(BaseEnum):
    """Common publish message type enum"""
    
    ERROR = 'DRIVER_ANNOUNCEMENT_ERROR'          
    STATE_CHANGE = 'DRIVER_ANNOUNCEMENT_STATE_CHANGE'
    CONFIG_CHANGE = 'DRIVER_ANNOUNCEMENT_CONIFG_CHANGE'
    DATA_RECEIVED = 'DRIVER_ANNOUNCEMENT_DATA_RECEIVED'
    EVENT_OCCURRED = 'DRIVER_ANNOUNCEMENT_EVENT_OCCURRED'        
    
    
class TimeSource(BaseEnum):
    """Common time source enum for the device fronted by the agent"""
    
    NOT_SPECIFIED = 'TIME_SOURCE_NOT_SPECIFIED'
    PTP_DIRECT = 'TIME_SOURCE_PTP_DIRECT' # IEEE 1588 PTP connection directly supported.
    NTP_UNICAST = 'TIME_SOURCE_NTP_UNICAST' # NTP unicast to the instrument.
    NTP_BROADCAST = 'TIME_SOURCE_NTP_BROADCAST' # NTP broadcast to the instrument.
    LOCAL_OSCILLATOR = 'TIME_SOURCE_LOCAL_OSCILLATOR' # Device has own clock.
    DRIVER_SET_INTERVAL = 'TIME_SOURCE_DRIVER_SET_INTERVAL' # Driver sets clock at interval.
    

class ConnectionMethod(BaseEnum):
    """Common connection method to agent and device enum"""
    
    NOT_SPECIFIED = 'CONNECTION_METHOD_NOT_SPECIFIED'
    OFFLINE = 'CONNECTION_METHOD_OFFLINE' 
    CABLED_OBSERVATORY = 'CONNECTION_METHOD_CABLED_OBSERVATORY' 
    SHORE_NETWORK = 'CONNECTION_METHOD_SHORE_NETWORK' 
    PART_TIME_SCHEDULED = 'CONNECTION_METHOD_PART_TIME_SCHEDULED' 
    PART_TIME_RANDOM = 'CONNECTION_METHOD_PART_TIME_RANDOM'    
    

class AlarmType(BaseEnum):
    """Common agent observatory alarm enum"""
    
    CANNOT_PUBLISH = ('ALARM_CANNOT_PUBLISH','Attempted to publish but cannot.')
    INSTRUMENT_UNREACHABLE = ('ALARM_INSTRUMENT_UNREACHABLE',
                'Instrument cannot be contacted when it should be.')
    MESSAGING_ERROR = ('ALARM_MESSAGING_ERROR','Error when sending messages.')
    HARDWARE_ERROR = ('ALARM_HARDWARE_ERROR','Hardware problem detected.')
    UNKNOWN_ERROR = ('ALARM_UNKNOWN_ERROR','An unknown error has occurred.')       
   

class ObservatoryCapability(BaseEnum):
    """Common agent observatory capabilies enum"""
    
    OBSERVATORY_COMMANDS = 'CAP_OBSERVATORY_COMMANDS' 
    OBSERVATORY_PARAMS = 'CAP_OBSERVATORY_PARAMS' 
    OBSERVATORY_STATUSES = 'CAP_OBSERVATORY_STATUSES' 
    OBSERVATORY_METADATA = 'CAP_OBSERVATORY_METADATA' 
    OBSERVATORY_ALL = 'CAP_OBSERVATORY_ALL'
    

class DriverCapability(BaseEnum):
    """Common device capabilities enum"""
    
    DEVICE_METADATA = 'CAP_DEVICE_METADATA' 
    DEVICE_COMMANDS = 'CAP_DEVICE_COMMANDS' 
    DEVICE_PARAMS = 'CAP_DEVICE_PARAMS' 
    DEVICE_STATUSES = 'CAP_DEVICE_STATUSES' 
    DEVICE_CHANNELS = 'CAP_DEVICE_CHANNELS' 
    DEVICE_ALL = 'CAP_DEVICE_ALL'
    

class InstrumentCapability(ObservatoryCapability,DriverCapability):
    """Comination of agent and device capabilities enum"""
    
    ALL = 'CAP_ALL'


class MetadataParameter(BaseEnum):
    """Common metadata parameter names enum"""
    
    DATATYPE = 'META_DATATYPE'
    PHYSICAL_PARAMETER_TYPE = 'META_PHYSICAL_PARAMETER_TYPE'
    MINIMUM_VALUE = 'META_MINIMUM_VALUE'
    MAXIMUM_VALUE = 'META_MAXIMUM_VALUE'
    UNITS = 'META_UNITS'
    UNCERTAINTY = 'META_UNCERTAINTY'
    LAST_CHANGE_TIMESTAMP = 'META_LAST_CHANGE_TIMESTAMP'
    WRITABLE = 'META_WRITABLE'
    VALID_VALUES = 'META_VALID_VALUES'
    FRIENDLY_NAME = 'META_FRIENDLY_NAME'
    DESCRIPTION = 'META_DESCRIPTION'
    ALL = 'META_ALL'

class EventKey(BaseEnum):
    """Keys to the event dictionary fields as used by the InstrumentProtocol
    and InstrumentDriver classes.
    """
    TYPE = 'type'
    ERROR_CODE = 'error_code'
    MESSAGE = 'message'
    

###############################################################################
# Error constants.
##############################################################################

class InstErrorCode(BaseEnum):
    """Error codes generated by instrument drivers and agents"""
    
    OK = ['OK']
    INVALID_DESTINATION = ['ERROR_INVALID_DESTINATION','Intended destination for a message or operation is not valid.']
    TIMEOUT = ['ERROR_TIMEOUT','The message or operation timed out.']
    NETWORK_FAILURE = ['ERROR_NETWORK_FAILURE','A network failure has been detected.']
    NETWORK_CORRUPTION = ['ERROR_NETWORK_CORRUPTION','A message passing through the network has been determined to be corrupt.']
    OUT_OF_MEMORY = ['ERROR_OUT_OF_MEMORY','There is no more free memory to complete the operation.']
    LOCKED_RESOURCE = ['ERROR_LOCKED_RESOURCE','The resource being accessed is in use by another exclusive operation.']
    RESOURCE_NOT_LOCKED = ['ERROR_RESOURCE_NOT_LOCKED','Attempted to unlock a free resource.']
    RESOURCE_UNAVAILABLE = ['ERROR_RESOURCE_UNAVAILABLE','The resource being accessed is unavailable.']
    TRANSACTION_REQUIRED = ['ERROR_TRANSACTION_REQUIRED','The operation requires a transaction with the agent.']
    UNKNOWN_ERROR = ['ERROR_UNKNOWN_ERROR','An unknown error has been encountered.']
    PERMISSION_ERROR = ['ERROR_PERMISSION_ERROR','The user does not have the correct permission to access the resource in the desired way.']
    INVALID_TRANSITION = ['ERROR_INVALID_TRANSITION','The transition being requested does not apply for the current state.']
    INCORRECT_STATE = ['ERROR_INCORRECT_STATE','The operation being requested does not apply to the current state.']
    UNKNOWN_EVENT = ['ERROR_UNKNOWN_EVENT','The event is not defined for this driver.']
    UNHANDLED_EVENT = ['ERROR_UNHANDLED_EVENT','The event was not handled by the state.']
    UNKNOWN_TRANSITION = ['ERROR_UNKNOWN_TRANSITION','The specified state transition does not exist.']
    CANNOT_PUBLISH = ['ERROR_CANNOT_PUBLISH','An attempt to publish has failed.']
    INSTRUMENT_UNREACHABLE = ['ERROR_INSTRUMENT_UNREACHABLE','The agent cannot communicate with the device.']
    MESSAGING_ERROR = ['ERROR_MESSAGING_ERROR','An error has been encountered during a messaging operation.']
    HARDWARE_ERROR = ['ERROR_HARDWARE_ERROR','An error has been encountered with a hardware element.']
    WRONG_TYPE = ['ERROR_WRONG_TYPE','The type of operation is not valid in the current state.']
    INVALID_COMMAND = ['ERROR_INVALID_COMMAND','The command is not valid in the given context.']
    UNKNOWN_COMMAND = ['ERROR_UNKNOWN_COMMAND','The command is not recognized.']
    UNKNOWN_CHANNEL = ['ERROR_UNKNOWN_CHANNEL','The channel is not recognized.']
    INVALID_CHANNEL = ['ERROR_INVALID_CHANNEL','The channel is not valid for the requested command.']
    NOT_IMPLEMENTED = ['ERROR_NOT_IMPLEMENTED','The command is not implemented.']
    INVALID_TRANSACTION_ID = ['ERROR_INVALID_TRANSACTION_ID','The transaction ID is not a valid value.']
    INVALID_DRIVER = ['ERROR_INVALID_DRIVER','Driver or driver client invalid.']
    GET_OBSERVATORY_ERR = ['ERROR_GET_OBSERVATORY','Could not retrieve all parameters.']
    EXE_OBSERVATORY_ERR = ['ERROR_EXE_OBSERVATORY','Could not execute observatory command.']
    SET_OBSERVATORY_ERR = ['ERROR_SET_OBSERVATORY','Could not set all parameters.']
    PARAMETER_READ_ONLY = ['ERROR_PARAMETER_READ_ONLY','Parameter is read only.']
    INVALID_PARAMETER = ['ERROR_INVALID_PARAMETER','The parameter is not available.']
    DUPLICATE_PARAMETER = ['ERROR_DUPLICATE_PARAMETER', 'Duplicate parameter.']
    REQUIRED_PARAMETER = ['ERROR_REQUIRED_PARAMETER','A required parameter was not specified.']
    INVALID_PARAM_VALUE = ['ERROR_INVALID_PARAM_VALUE','The parameter value is out of range.']
    INVALID_METADATA = ['ERROR_INVALID_METADATA','The metadata parameter is not available.']
    NO_PARAM_METADATA = ['ERROR_NO_PARAM_METADATA','The parameter has no associated metadata.']
    INVALID_STATUS = ['ERROR_INVALID_STATUS','The status parameter is not available.']
    INVALID_CAPABILITY = ['ERROR_INVALID_CAPABILITY','The capability parameter is not available.']
    BAD_DRIVER_COMMAND = ['ERROR_BAD_DRIVER_COMMAND','The driver did not recognize the command.']
    EVENT_NOT_HANDLED = ['ERROR_EVENT_NOT_HANDLED','The current state did not handle a received event.']
    GET_DEVICE_ERR = ['ERROR_GET_DEVICE','Could not retrieve all parameters from the device.']
    EXE_DEVICE_ERR = ['ERROR_EXE_DEVICE','Could not execute device command.']
    SET_DEVICE_ERR = ['ERROR_SET_DEVICE','Could not set all device parameters.']
    ACQUIRE_SAMPLE_ERR = ['ERROR_ACQUIRE_SAMPLE','Could not acquire a data sample.']
    DRIVER_NOT_CONFIGURED = ['ERROR_DRIVER_NOT_CONFIGURED','The driver could not be configured.']
    DISCONNECT_FAILED = ['ERROR_DISCONNECT_FAILED','The driver could not be properly disconnected.']    
    AGENT_INIT_FAILED = ['ERROR_AGENT_INIT_FAILED','The agent could not be initialized.']    
    AGENT_DEINIT_FAILED = ['ERROR_AGENT_DEINIT_FAILED','The agent could not be deinitialized.']    
    DRIVER_CONNECT_FAILED = ['ERROR_DRIVER_CONNECT_FAILED','The agent could not connect to the driver.']    
    DRIVER_DISCONNECT_FAILED = ['ERROR_DRIVER_DISCONNECT_FAILED_FAILED','The agent could not disconnect to the driver.']    
    INVALID_STATUS = ['ERROR_INVALID_STATUS','The given argument is not a valid status key.']    
    
    @classmethod
    def is_ok(cls,x):
        """Success test functional synonym. Will need iterable type checking
        if success codes get additional info in the future.

        @param x a str, tuple or list to match to an error code success value.
        @retval True if x is a success value, False otherwise.
        """
        
        try:
            x = cls.get_list_val(x)
            
        except AssertionError:
            return False
        
        return x == cls.OK
    
    @classmethod
    def is_error(cls,x):
        """Generic error test.
        
        @param x a str, tuple or list to match to an error code error value.
        @retval True if x is an error value, False otherwise.
        """
        
        try:
            x = cls.get_list_val(x)
            
        except AssertionError:
            return False
        
        return (cls.has(x) and x != cls.OK)
        
    @classmethod
    def is_equal(cls,val1,val2):
        """Compare error codes.
        
        Used so we are insulated against the framework
        converting error codes to tuples or other iterables.
        
        @param val1 str, tuple or list matching an error code value.
        @param val2 str, tuple or list matching an error code value.
        @retval True if val1 and val2 are equal and defined, False otherwise.
        """

        val1 = cls.get_list_val(val1)
        val2 = cls.get_list_val(val2)
        
        return cls.has(val1) and cls.has(val2) and (val1 == val2)

    @classmethod
    def get_list_val(cls,x):
        """Convert error code values to lists.
        
        The messaging framework can convert lists to tuples. Allow for simple
        strings to be compared also.
        """
        
        assert(isinstance(x,(str,tuple,list))), 'Expected a str, tuple or list \
        error code value.'
        
        # Object is a list, return unmodified.
        if isinstance(x,list):
            return x
        
        # Object is a string, return length 1 list with string as the value.
        elif isinstance(x,str):
            return list((x,))
        
        # Object is a tuple, return a tuple with same elements.
        else:
            return list(x)            

    @classmethod
    def get_string(cls,x):
        """Convert an error code to a printable string"""
        
        x = cls.get_list_val(x)
        if cls.has(x):
            strval = ''
            for item in x:
                strval += str(item) + ', '
            strval = strval[:-2]
            return strval
=======
>>>>>>> b17dd37a

<|MERGE_RESOLUTION|>--- conflicted
+++ resolved
@@ -42,7 +42,6 @@
         return [getattr(cls,attr) for attr in dir(cls) if \
             not callable(getattr(cls,attr)) and not attr.startswith('__')]
 
-
     @classmethod
     def has(cls, item):
         """Is the object defined in the class?
@@ -57,224 +56,6 @@
         otherwise.
         """
         return item in cls.list()
-
-<<<<<<< HEAD
-###############################################################################
-# Common driver elements. Below are the constants intended for all instrument
-# specific driver implementations, and part of the driver implementation
-# framework. 
-##############################################################################
-
-
-###############################################################################
-# Instrument agent constants.
-##############################################################################
-
-class AgentState(BaseEnum):
-    """Common agent state enum.
-    
-    Includes aggregate states of the agent state machine.
-    """
-    UNKNOWN = 'AGENT_STATE_UNKNOWN'
-    POWERED_DOWN = 'AGENT_STATE_POWERED_DOWN'
-    POWERED_UP = 'AGENT_STATE_POWERED_UP'
-    UNINITIALIZED = 'AGENT_STATE_UNINITIALIZED'
-    ACTIVE = 'AGENT_STATE_ACTIVE'
-    INACTIVE = 'AGENT_STATE_INACTIVE'
-    STOPPED = 'AGENT_STATE_STOPPED'
-    IDLE = 'AGENT_STATE_IDLE'
-    RUNNING = 'AGENT_STATE_RUNNING'
-    OBSERVATORY_MODE = 'AGENT_STATE_OBSERVATORY_MODE'
-    DIRECT_ACCESS_MODE = 'AGENT_STATE_DIRECT_ACCESS_MODE'
-
-
-class AgentEvent(BaseEnum):
-    """Common agent event enum"""
-    
-    GO_POWER_UP = 'AGENT_EVENT_GO_POWER_DOWN'
-    GO_POWER_DOWN = 'AGENT_EVENT_GO_POWER_UP'
-    INITIALIZE = 'AGENT_EVENT_INITIALIZE'
-    RESET = 'AGENT_EVENT_RESET'
-    GO_ACTIVE = 'AGENT_EVENT_GO_ACTIVE'
-    GO_INACTIVE = 'AGENT_EVENT_GO_INACTIVE'
-    CLEAR = 'AGENT_EVENT_CLEAR'
-    RESUME = 'AGENT_EVENT_RESUME'
-    RUN = 'AGENT_EVENT_RUN'
-    PAUSE = 'AGENT_EVENT_PAUSE'
-    GO_OBSERVATORY_MODE = 'AGENT_EVENT_GO_OBSERVATORY_MODE'
-    GO_DIRECT_ACCESS_MODE = 'AGENT_EVENT_GO_DIRECT_ACCESS_MODE'
-    ENTER = 'AGENT_EVENT_ENTER'
-    EXIT = 'AGENT_EVENT_EXIT'
-    
-
-class AgentCommand(BaseEnum):
-    """ Common agent commands enum"""
-    
-    TRANSITION = 'AGENT_CMD_TRANSITION'
-    TRANSMIT_DATA = 'AGENT_CMD_TRANSMIT_DATA'
-    SLEEP = 'AGENT_CMD_SLEEP'
-
-
-class AgentParameter(BaseEnum):
-    """Common agent parameters"""
-    
-    EVENT_PUBLISHER_ORIGIN = 'AGENT_PARAM_EVENT_PUBLISHER_ORIGIN'
-    TIME_SOURCE = 'AGENT_PARAM_TIME_SOURCE'
-    CONNECTION_METHOD = 'AGENT_PARAM_CONNECTION_METHOD'
-    MAX_ACQ_TIMEOUT = 'AGENT_PARAM_MAX_ACQ_TIMEOUT'
-    DEFAULT_EXP_TIMEOUT = 'AGENT_PARAM_DEFAULT_EXP_TIMEOUT'
-    MAX_EXP_TIMEOUT = 'AGENT_PARAM_MAX_EXP_TIMEOUT'    
-    DRIVER_DESC = 'AGENT_PARAM_DRIVER_DESC'
-    DRIVER_CLIENT_DESC = 'AGENT_PARAM_DRIVER_CLIENT_DESC'
-    DRIVER_CONFIG = 'AGENT_PARAM_DRIVER_CONFIG'
-    BUFFER_SIZE = 'AGENT_PARAM_BUFFER_SIZE'
-    ALL = 'AGENT_PARAM_ALL'
-
-
-class AgentStatus(BaseEnum):
-    """Common agent status enum"""
-    
-    AGENT_STATE = 'AGENT_STATUS_AGENT_STATE'
-    CONNECTION_STATE = 'AGENT_STATUS_CONNECTION_STATE'
-    ALARMS = 'AGENT_STATUS_ALARMS'
-    TIME_STATUS = 'AGENT_STATUS_TIME_STATUS'
-    BUFFER_SIZE = 'AGENT_STATUS_BUFFER_SIZE'
-    AGENT_VERSION = 'AGENT_STATUS_AGENT_VERSION'
-    PENDING_TRANSACTIONS = 'AGENT_STATUS_PENDING_TRANSACTIONS'
-    ALL = 'AGENT_STATUS_ALL'
-
-
-class AgentConnectionState(BaseEnum):
-    """Common agent connection state enum.
-    
-    Possible states of connection/disconnection an agent may be in, among the
-    shore and wet side agent, the driver and the hardware iteself.
-    """
-    REMOTE_DISCONNECTED = 'AGENT_CONNECTION_STATE_REMOTE_DISCONNECTED'
-    POWERED_DOWN = 'AGENT_CONNECTION_STATE_POWERED_DOWN'
-    NO_DRIVER = 'AGENT_CONNECTION_STATE_NO_DRIVER'
-    DISCONNECTED = 'AGENT_CONNECTION_STATE_DISCONNECTED'
-    CONNECTED = 'AGENT_CONNECTION_STATE_CONNECTED'
-    UNKOWN = 'AGENT_CONNECTION_STATE_UNKNOWN'
-
-
-class Datatype(BaseEnum):
-    """Common agent parameter and metadata types"""
-    
-    DATATYPE = 'TYPE_DATATYPE' # This type.
-    INT = 'TYPE_INT' # int.
-    FLOAT = 'TYPE_FLOAT' # float.
-    BOOL = 'TYPE_BOOL' # bool.
-    STRING = 'TYPE_STRING' # str.
-    INT_RANGE = 'TYPE_INT_RANGE' # (int,int).
-    FLOAT_RANGE = 'TYPE_FLOAT_RANGE' # (float,float).
-    TIMESTAMP = 'TYPE_TIMESTAMP' # (int seconds,int nanoseconds).
-    TIME_DURATION = 'TYPE_TIME_DURATION' # TBD.
-    PUBSUB_TOPIC_DICT = 'TYPE_PUBSUB_TOPIC_DICT' # dict of topic strings.
-    RESOURCE_ID = 'TYPE_RESOURCE_ID' # str (possible validation).
-    ADDRESS = 'TYPE_ADDRESS' # str (possible validation).
-    ENUM = 'TYPE_ENUM' # str with valid values.
-    PUBSUB_ORIGIN = 'TYPE_PUBSUB_ORIGIN'
-
-"""
-@todo Used by the existing drivers...need to fix.
-"""
-publish_msg_type = {
-    'Error':'Error',
-    'StateChange':'StateChange',
-    'ConfigChange':'ConfigChange',
-    'Data':'Data',
-    'Event':'Event'
-}
-
-driver_client = "PLACEHOLDER"
-
-
-class DriverAnnouncement(BaseEnum):
-    """Common publish message type enum"""
-    
-    ERROR = 'DRIVER_ANNOUNCEMENT_ERROR'          
-    STATE_CHANGE = 'DRIVER_ANNOUNCEMENT_STATE_CHANGE'
-    CONFIG_CHANGE = 'DRIVER_ANNOUNCEMENT_CONIFG_CHANGE'
-    DATA_RECEIVED = 'DRIVER_ANNOUNCEMENT_DATA_RECEIVED'
-    EVENT_OCCURRED = 'DRIVER_ANNOUNCEMENT_EVENT_OCCURRED'        
-    
-    
-class TimeSource(BaseEnum):
-    """Common time source enum for the device fronted by the agent"""
-    
-    NOT_SPECIFIED = 'TIME_SOURCE_NOT_SPECIFIED'
-    PTP_DIRECT = 'TIME_SOURCE_PTP_DIRECT' # IEEE 1588 PTP connection directly supported.
-    NTP_UNICAST = 'TIME_SOURCE_NTP_UNICAST' # NTP unicast to the instrument.
-    NTP_BROADCAST = 'TIME_SOURCE_NTP_BROADCAST' # NTP broadcast to the instrument.
-    LOCAL_OSCILLATOR = 'TIME_SOURCE_LOCAL_OSCILLATOR' # Device has own clock.
-    DRIVER_SET_INTERVAL = 'TIME_SOURCE_DRIVER_SET_INTERVAL' # Driver sets clock at interval.
-    
-
-class ConnectionMethod(BaseEnum):
-    """Common connection method to agent and device enum"""
-    
-    NOT_SPECIFIED = 'CONNECTION_METHOD_NOT_SPECIFIED'
-    OFFLINE = 'CONNECTION_METHOD_OFFLINE' 
-    CABLED_OBSERVATORY = 'CONNECTION_METHOD_CABLED_OBSERVATORY' 
-    SHORE_NETWORK = 'CONNECTION_METHOD_SHORE_NETWORK' 
-    PART_TIME_SCHEDULED = 'CONNECTION_METHOD_PART_TIME_SCHEDULED' 
-    PART_TIME_RANDOM = 'CONNECTION_METHOD_PART_TIME_RANDOM'    
-    
-
-class AlarmType(BaseEnum):
-    """Common agent observatory alarm enum"""
-    
-    CANNOT_PUBLISH = ('ALARM_CANNOT_PUBLISH','Attempted to publish but cannot.')
-    INSTRUMENT_UNREACHABLE = ('ALARM_INSTRUMENT_UNREACHABLE',
-                'Instrument cannot be contacted when it should be.')
-    MESSAGING_ERROR = ('ALARM_MESSAGING_ERROR','Error when sending messages.')
-    HARDWARE_ERROR = ('ALARM_HARDWARE_ERROR','Hardware problem detected.')
-    UNKNOWN_ERROR = ('ALARM_UNKNOWN_ERROR','An unknown error has occurred.')       
-   
-
-class ObservatoryCapability(BaseEnum):
-    """Common agent observatory capabilies enum"""
-    
-    OBSERVATORY_COMMANDS = 'CAP_OBSERVATORY_COMMANDS' 
-    OBSERVATORY_PARAMS = 'CAP_OBSERVATORY_PARAMS' 
-    OBSERVATORY_STATUSES = 'CAP_OBSERVATORY_STATUSES' 
-    OBSERVATORY_METADATA = 'CAP_OBSERVATORY_METADATA' 
-    OBSERVATORY_ALL = 'CAP_OBSERVATORY_ALL'
-    
-
-class DriverCapability(BaseEnum):
-    """Common device capabilities enum"""
-    
-    DEVICE_METADATA = 'CAP_DEVICE_METADATA' 
-    DEVICE_COMMANDS = 'CAP_DEVICE_COMMANDS' 
-    DEVICE_PARAMS = 'CAP_DEVICE_PARAMS' 
-    DEVICE_STATUSES = 'CAP_DEVICE_STATUSES' 
-    DEVICE_CHANNELS = 'CAP_DEVICE_CHANNELS' 
-    DEVICE_ALL = 'CAP_DEVICE_ALL'
-    
-
-class InstrumentCapability(ObservatoryCapability,DriverCapability):
-    """Comination of agent and device capabilities enum"""
-    
-    ALL = 'CAP_ALL'
-
-
-class MetadataParameter(BaseEnum):
-    """Common metadata parameter names enum"""
-    
-    DATATYPE = 'META_DATATYPE'
-    PHYSICAL_PARAMETER_TYPE = 'META_PHYSICAL_PARAMETER_TYPE'
-    MINIMUM_VALUE = 'META_MINIMUM_VALUE'
-    MAXIMUM_VALUE = 'META_MAXIMUM_VALUE'
-    UNITS = 'META_UNITS'
-    UNCERTAINTY = 'META_UNCERTAINTY'
-    LAST_CHANGE_TIMESTAMP = 'META_LAST_CHANGE_TIMESTAMP'
-    WRITABLE = 'META_WRITABLE'
-    VALID_VALUES = 'META_VALID_VALUES'
-    FRIENDLY_NAME = 'META_FRIENDLY_NAME'
-    DESCRIPTION = 'META_DESCRIPTION'
-    ALL = 'META_ALL'
 
 class EventKey(BaseEnum):
     """Keys to the event dictionary fields as used by the InstrumentProtocol
@@ -431,6 +212,3 @@
                 strval += str(item) + ', '
             strval = strval[:-2]
             return strval
-=======
->>>>>>> b17dd37a
-
